--- conflicted
+++ resolved
@@ -1,32 +1,23 @@
-framework: netcoreapp2.0, netcoreapp2.2, netstandard2.0, netcoreapp3.0, netcoreapp3.1
+framework: netcoreapp2.0, netcoreapp2.2, netstandard2.0
 
 source https://api.nuget.org/v3/index.json
 
 nuget FSharp.Core                       ~> 4.6.2
 
 // aardvark.base
-nuget Aardvark.Base                     ~> 4.5.26
-nuget Aardvark.Geometry                 ~> 4.5.26
-nuget Aardvark.Base.IO                  ~> 4.5.26
+nuget Aardvark.Base                     ~> 4.5.22
+nuget Aardvark.Geometry                 ~> 4.5.22
+nuget Aardvark.Base.IO                  ~> 4.5.22
 
 // aardvark.rendering
-<<<<<<< HEAD
-nuget Aardvark.Base.Rendering           ~> 4.12.4
-nuget Aardvark.SceneGraph               ~> 4.12.4
-nuget Aardvark.Application.Utilities    ~> 4.12.4
-nuget Aardvark.Application.Slim         ~> 4.12.4
-nuget Aardvark.Application.Slim.GL      ~> 4.12.4
-nuget Aardvark.Application.Slim.Vulkan  ~> 4.12.4
-=======
 nuget Aardvark.Base.Rendering           ~> 4.12.7
 nuget Aardvark.SceneGraph               ~> 4.12.7
 nuget Aardvark.Application.Utilities    ~> 4.12.7
 nuget Aardvark.Application.Slim         ~> 4.12.7
 nuget Aardvark.Application.Slim.GL      ~> 4.12.7
 nuget Aardvark.Application.Slim.Vulkan  ~> 4.12.7
->>>>>>> 7c28e3a5
 
-nuget Aardvark.Data.Durable             ~> 0.0.16
+nuget Aardvark.Data.Durable             ~> 0.0.12
 
 // 3rd-party
 #nuget Crc32C.NET                       ~> 1.0.5
@@ -35,9 +26,9 @@
 nuget NUnit3TestAdapter                 ~> 3.15.1
 nuget Uncodium.Eigensystems             ~> 1.0.2
 nuget Uncodium.SimpleStore              ~> 2.0.0
-nuget sharpcompress                     ~> 0.24.0
 
-nuget FShade                            ~> 4.3.9
+
+nuget FShade ~> 4.3.8
 nuget Unofficial.DotSpatial.Projections ~> 0.0.4
 
 nuget Microsoft.NET.Test.Sdk            ~> 16.1.1
@@ -46,5 +37,5 @@
 content: none
 source https://api.nuget.org/v3/index.json
 
-
+nuget FSharp.Core                       ~> 4.6.2
 github aardvark-platform/aardvark.fake:v5