framework: netcoreapp2.0, netcoreapp2.2, netstandard2.0, net471

source https://api.nuget.org/v3/index.json

<<<<<<< HEAD
nuget FSharp.Core            ~> 4.6.2

nuget Aardvark.Base          ~> 4.5.8 
nuget Aardvark.Geometry      ~> 4.5.8
nuget Aardvark.Base.IO       ~> 4.5.8

nuget Aardvark.Base.Rendering            ~> 4.10.2
nuget Aardvark.SceneGraph                ~> 4.10.2
nuget Aardvark.Application.Utilities     ~> 4.10.2
nuget Aardvark.Application.Slim          ~> 4.10.2
nuget Aardvark.Application.Slim.GL       ~> 4.10.2
nuget Aardvark.Application.Slim.Vulkan   ~> 4.10.2
=======
nuget FSharp.Core                       ~> 4.6.2

// aardvark.base
nuget Aardvark.Base                     ~> 4.5.8
nuget Aardvark.Geometry                 ~> 4.5.8
nuget Aardvark.Base.IO                  ~> 4.5.8

// aardvark.rendering
nuget Aardvark.Base.Rendering           ~> 4.11.0
nuget Aardvark.SceneGraph               ~> 4.11.0
>>>>>>> c872a68a

nuget Aardvark.Data.Durable             ~> 0.0.10

nuget FShade ~> 4.3.8
nuget Unofficial.DotSpatial.Projections ~> 0.0.4

// 3rd-party
#nuget Crc32C.NET                       ~> 1.0.5
nuget Newtonsoft.Json                   ~> 11.0.2
nuget NUnit                             ~> 3.10.0
nuget NUnit3TestAdapter                 ~> 3.10.0
nuget Uncodium.Eigensystems             ~> 1.0.2
nuget Uncodium.SimpleStore              ~> 2.0.0

<<<<<<< HEAD
=======
// viewer / aardvark.rendering
nuget Aardvark.Application.Utilities    ~> 4.11.0
nuget Aardvark.Application.Slim         ~> 4.11.0
nuget Aardvark.Application.Slim.GL      ~> 4.11.0
nuget Aardvark.Application.Slim.Vulkan  ~> 4.11.0

nuget FShade ~> 4.3.8
nuget Unofficial.DotSpatial.Projections ~> 0.0.4

>>>>>>> c872a68a
nuget Microsoft.NET.Test.Sdk            ~> 16.1.1

group Build
framework: net471
content: none
source https://api.nuget.org/v3/index.json

github aardvark-platform/aardvark.fake:v4-temp<|MERGE_RESOLUTION|>--- conflicted
+++ resolved
@@ -2,20 +2,6 @@
 
 source https://api.nuget.org/v3/index.json
 
-<<<<<<< HEAD
-nuget FSharp.Core            ~> 4.6.2
-
-nuget Aardvark.Base          ~> 4.5.8 
-nuget Aardvark.Geometry      ~> 4.5.8
-nuget Aardvark.Base.IO       ~> 4.5.8
-
-nuget Aardvark.Base.Rendering            ~> 4.10.2
-nuget Aardvark.SceneGraph                ~> 4.10.2
-nuget Aardvark.Application.Utilities     ~> 4.10.2
-nuget Aardvark.Application.Slim          ~> 4.10.2
-nuget Aardvark.Application.Slim.GL       ~> 4.10.2
-nuget Aardvark.Application.Slim.Vulkan   ~> 4.10.2
-=======
 nuget FSharp.Core                       ~> 4.6.2
 
 // aardvark.base
@@ -26,12 +12,8 @@
 // aardvark.rendering
 nuget Aardvark.Base.Rendering           ~> 4.11.0
 nuget Aardvark.SceneGraph               ~> 4.11.0
->>>>>>> c872a68a
 
 nuget Aardvark.Data.Durable             ~> 0.0.10
-
-nuget FShade ~> 4.3.8
-nuget Unofficial.DotSpatial.Projections ~> 0.0.4
 
 // 3rd-party
 #nuget Crc32C.NET                       ~> 1.0.5
@@ -41,8 +23,6 @@
 nuget Uncodium.Eigensystems             ~> 1.0.2
 nuget Uncodium.SimpleStore              ~> 2.0.0
 
-<<<<<<< HEAD
-=======
 // viewer / aardvark.rendering
 nuget Aardvark.Application.Utilities    ~> 4.11.0
 nuget Aardvark.Application.Slim         ~> 4.11.0
@@ -52,7 +32,6 @@
 nuget FShade ~> 4.3.8
 nuget Unofficial.DotSpatial.Projections ~> 0.0.4
 
->>>>>>> c872a68a
 nuget Microsoft.NET.Test.Sdk            ~> 16.1.1
 
 group Build
