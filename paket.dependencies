framework: netcoreapp3.1, netstandard2.0

source https://api.nuget.org/v3/index.json

nuget FSharp.Core                       ~> 4.6.2

// aardvark.base
nuget Aardvark.Base                     ~> 5.0.4
nuget Aardvark.Geometry                 ~> 5.0.4
nuget Aardvark.Base.IO                  ~> 5.0.4

// aardvark.rendering
nuget Aardvark.Base.Rendering           ~> 5.0.1
nuget Aardvark.SceneGraph               ~> 5.0.1
nuget Aardvark.Application.Utilities    ~> 5.0.1
nuget Aardvark.Application.Slim         ~> 5.0.1
nuget Aardvark.Application.Slim.GL      ~> 5.0.1
nuget Aardvark.Application.Slim.Vulkan  ~> 5.0.1

<<<<<<< HEAD
nuget Aardvark.Data.Durable             ~> 0.0.13
=======
nuget Aardvark.Data.Durable             ~> 0.0.16
>>>>>>> 8cdd7be9

// 3rd-party
#nuget Crc32C.NET                       ~> 1.0.5
nuget Newtonsoft.Json                   ~> 12.0.0
nuget NUnit                             ~> 3.12.0
nuget NUnit3TestAdapter                 ~> 3.15.1
nuget Uncodium.Eigensystems             ~> 1.1.0
nuget Uncodium.SimpleStore              ~> 2.0.0
<<<<<<< HEAD

nuget Unofficial.laszip.netstandard     ~> 2.2.1
=======
nuget sharpcompress                     ~> 0.24.0
>>>>>>> 8cdd7be9

nuget FShade                            ~> 5.0.0
nuget Unofficial.DotSpatial.Projections ~> 0.0.4

nuget Microsoft.NET.Test.Sdk            ~> 16.1.1

group Build
framework: netstandard2.0
content: none
source https://api.nuget.org/v3/index.json
github aardvark-platform/aardvark.fake:v5<|MERGE_RESOLUTION|>--- conflicted
+++ resolved
@@ -17,11 +17,7 @@
 nuget Aardvark.Application.Slim.GL      ~> 5.0.1
 nuget Aardvark.Application.Slim.Vulkan  ~> 5.0.1
 
-<<<<<<< HEAD
-nuget Aardvark.Data.Durable             ~> 0.0.13
-=======
 nuget Aardvark.Data.Durable             ~> 0.0.16
->>>>>>> 8cdd7be9
 
 // 3rd-party
 #nuget Crc32C.NET                       ~> 1.0.5
@@ -30,12 +26,9 @@
 nuget NUnit3TestAdapter                 ~> 3.15.1
 nuget Uncodium.Eigensystems             ~> 1.1.0
 nuget Uncodium.SimpleStore              ~> 2.0.0
-<<<<<<< HEAD
+nuget sharpcompress                     ~> 0.24.0
 
 nuget Unofficial.laszip.netstandard     ~> 2.2.1
-=======
-nuget sharpcompress                     ~> 0.24.0
->>>>>>> 8cdd7be9
 
 nuget FShade                            ~> 5.0.0
 nuget Unofficial.DotSpatial.Projections ~> 0.0.4
