--- conflicted
+++ resolved
@@ -6,10 +6,6 @@
 
 // public repository
 nuget Aardvark.Base                     ~> 4.5.2
-<<<<<<< HEAD
-nuget Aardvark.Base.IO                  ~> 4.5.2
-nuget Aardvark.Base.Rendering           ~> 4.8.2
-=======
 nuget Aardvark.Geometry                 ~> 4.5.2
 nuget Aardvark.Base.IO                  ~> 4.5.2
 
@@ -17,7 +13,6 @@
 nuget Aardvark.SceneGraph               ~> 4.9.0
 
 nuget Aardvark.Data.Durable             ~> 0.0.8
->>>>>>> bb807728
 
 // 3rd-party
 #nuget Crc32C.NET                       ~> 1.0.5
