--- conflicted
+++ resolved
@@ -5,17 +5,11 @@
 nuget FSharp.Core                       ~> 4.3.0
 
 // public repository
-<<<<<<< HEAD
-nuget Aardvark.Base                     ~> 4.3.2
-nuget Aardvark.Base.IO                  ~> 4.3.2
+nuget Aardvark.Base                     ~> 4.3.9
+nuget Aardvark.Base.IO                  ~> 4.3.9
 
-nuget Aardvark.Base.Rendering           ~> 4.7.2
-nuget Aardvark.SceneGraph               ~> 4.7.2
-=======
-nuget Aardvark.Base                     ~> 4.3.8
-nuget Aardvark.Base.IO                  ~> 4.3.8
-nuget Aardvark.Base.Rendering           ~> 4.7.3
->>>>>>> d79d76a9
+nuget Aardvark.Base.Rendering           ~> 4.7.9
+nuget Aardvark.SceneGraph               ~> 4.7.9
 
 // 3rd-party
 #nuget Crc32C.NET                        ~> 1.0.5
@@ -26,11 +20,12 @@
 nuget Uncodium.SimpleStore              ~> 2.0.0
 
 // viewer
-nuget Aardvark.Application.Utilities    ~> 4.7.2
-nuget Aardvark.Application.Slim         ~> 4.7.2
-nuget Aardvark.Application.Slim.GL      ~> 4.7.2
-nuget Aardvark.Application.Slim.Vulkan  ~> 4.7.2
-nuget FShade                            ~> 4.3.2
+nuget Aardvark.Application.Utilities    ~> 4.7.9
+nuget Aardvark.Application.Slim         ~> 4.7.9
+nuget Aardvark.Application.Slim.GL      ~> 4.7.9
+nuget Aardvark.Application.Slim.Vulkan  ~> 4.7.9
+
+nuget FShade                            ~> 4.3.4
 
 group Build
 framework: net471
