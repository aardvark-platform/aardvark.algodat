--- conflicted
+++ resolved
@@ -5,18 +5,10 @@
 nuget FSharp.Core                       ~> 4.3.0
 
 // public repository
-<<<<<<< HEAD
-nuget Aardvark.Base                     ~> 4.4.0
-nuget Aardvark.Geometry                 ~> 4.4.0
-nuget Aardvark.Base.IO                  ~> 4.4.0
-
-nuget Aardvark.Base.Rendering           ~> 4.7.17
-nuget Aardvark.SceneGraph               ~> 4.7.17
-=======
-nuget Aardvark.Base                     ~> 4.5.0
-nuget Aardvark.Base.IO                  ~> 4.5.0
-nuget Aardvark.Base.Rendering           ~> 4.8.0
->>>>>>> ff03ae2b
+nuget Aardvark.Base                     ~> 4.5.2
+nuget Aardvark.Base.IO                  ~> 4.5.2
+nuget Aardvark.Geometry                 ~> 4.5.2
+nuget Aardvark.Base.Rendering           ~> 4.8.2
 
 // 3rd-party
 #nuget Crc32C.NET                        ~> 1.0.5
@@ -27,12 +19,12 @@
 nuget Uncodium.SimpleStore              ~> 2.0.0
 
 // viewer
-nuget Aardvark.Application.Utilities    ~> 4.7.17
-nuget Aardvark.Application.Slim         ~> 4.7.17
-nuget Aardvark.Application.Slim.GL      ~> 4.7.17
-nuget Aardvark.Application.Slim.Vulkan  ~> 4.7.17
+nuget Aardvark.Application.Utilities    ~> 4.8.2
+nuget Aardvark.Application.Slim         ~> 4.8.2
+nuget Aardvark.Application.Slim.GL      ~> 4.8.2
+nuget Aardvark.Application.Slim.Vulkan  ~> 4.8.2
 
-nuget FShade                            ~> 4.3.5
+nuget FShade                            ~> 4.3.6
 nuget Unofficial.DotSpatial.Projections ~> 0.0.3
 
 group Build
