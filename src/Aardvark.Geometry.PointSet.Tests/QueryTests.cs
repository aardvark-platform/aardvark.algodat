--- conflicted
+++ resolved
@@ -561,13 +561,8 @@
 
             var config = ImportConfig.Default.WithKey("Test").WithOctreeSplitLimit(1);
             return PointSet
-<<<<<<< HEAD
                 .Create(storage, "test", ps.ToList(), cs.ToList(), null, 100, true, CancellationToken.None)
-                .GenerateLod(new ImportConfig { Key = "Test", OctreeSplitLimit = 1 })
-=======
-                .Create(storage, "test", ps.ToList(), cs.ToList(), 100, true, CancellationToken.None)
                 .GenerateLod(config)
->>>>>>> cf936d9e
                 ;
         }
 
