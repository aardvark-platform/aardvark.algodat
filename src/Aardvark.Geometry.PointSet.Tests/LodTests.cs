﻿/*
    Copyright (C) 2017. Aardvark Platform Team. http://github.com/aardvark-platform.
    This program is free software: you can redistribute it and/or modify
    it under the terms of the GNU Affero General Public License as published by
    the Free Software Foundation, either version 3 of the License, or
    (at your option) any later version.
    This program is distributed in the hope that it will be useful,
    but WITHOUT ANY WARRANTY; without even the implied warranty of
    MERCHANTABILITY or FITNESS FOR A PARTICULAR PURPOSE.  See the
    GNU Affero General Public License for more details.
    You should have received a copy of the GNU Affero General Public License
    along with this program.  If not, see <http://www.gnu.org/licenses/>.
*/
using Aardvark.Base;
using NUnit.Framework;
using System;
using System.Collections.Generic;
using System.IO;
using System.Linq;
using System.Threading;
using Aardvark.Geometry.Points;

namespace Aardvark.Geometry.Tests
{
    [TestFixture]
    public class LodTests
    {
        [Test]
        public void LodCreationSetsLodPointCountCell()
        {
            var r = new Random();
            var storage = PointSetTests.CreateStorage();

            var ps = new V3d[42000].SetByIndex(_ => new V3d(r.NextDouble(), r.NextDouble(), r.NextDouble()));
            var cs = ps.Map(_ => C4b.White);

            var pointset = PointSet.Create(storage, "test", ps.ToList(), cs.ToList(), null, 5000, false, CancellationToken.None);
            pointset.Root.Value.ForEachNode(true, cell =>
            {
                Assert.IsTrue(cell.LodPointCount == 0);
            });

            var config = ImportConfig.Default
                .WithKey("Test")
                .WithOctreeSplitLimit(1)
                ;
            var lodded = pointset.GenerateLod(config);
            lodded.Root.Value.ForEachNode(true, cell =>
            {
                Assert.IsTrue(cell.LodPointCount > 0);
            });
        }

        [Test]
        public void LodPositions()
        {
            var r = new Random();
            var storage = PointSetTests.CreateStorage();

            var ps = new V3d[42000].SetByIndex(_ => new V3d(r.NextDouble(), r.NextDouble(), r.NextDouble()));
            var cs = ps.Map(_ => C4b.White);

            var pointset = PointSet.Create(storage, "test", ps.ToList(), cs.ToList(), null, 5000, false, CancellationToken.None);
            pointset.Root.Value.ForEachNode(true, cell =>
            {
                if (cell.IsLeaf)
                {
                    Assert.IsTrue(cell.PointCount > 0);
                    Assert.IsTrue(cell.Positions.Value.Length == cell.PointCount);
                    Assert.IsTrue(cell.LodPositions == null);
                    Assert.IsTrue(cell.LodPointCount == 0);
                }
                else
                {
                    Assert.IsTrue(cell.PointCount == 0);
                    Assert.IsTrue(cell.Positions == null);
                    Assert.IsTrue(cell.LodPositions == null);
                    Assert.IsTrue(cell.LodPointCount == 0);
                }
            });

            var config = ImportConfig.Default
                .WithKey("lod")
                .WithOctreeSplitLimit(1)
                ;
            var lodded = pointset.GenerateLod(config);
            lodded.Root.Value.ForEachNode(true, cell =>
            {
                if (cell.IsLeaf)
                {
                    Assert.IsTrue(cell.PointCount > 0);
                    Assert.IsTrue(cell.Positions.Value.Length == cell.PointCount);
                    Assert.IsTrue(cell.LodPositions.Value.Length == cell.PointCount);
                    Assert.IsTrue(cell.LodPointCount > 0);
                }
                else
                {
                    Assert.IsTrue(cell.PointCount == 0);
                    Assert.IsTrue(cell.Positions == null);
                    Assert.IsTrue(cell.LodPositions.Value.Length > 0);
                    Assert.IsTrue(cell.LodPointCount > 0);
                }
            });
        }

        [Test]
        public void Serialization()
        {
            var r = new Random();
            var storage = PointSetTests.CreateStorage();

            var ps = new V3d[42000].SetByIndex(_ => new V3d(r.NextDouble(), r.NextDouble(), r.NextDouble()));
            var cs = ps.Map(_ => C4b.White);

<<<<<<< HEAD
            var pointset = PointSet.Create(storage, "test", ps.ToList(), cs.ToList(), null, 5000, false, CancellationToken.None);
          
            var lodded = pointset.GenerateLod(new ImportConfig { Key = "lod", OctreeSplitLimit = 1 });
=======
            var pointset = PointSet.Create(storage, "test", ps.ToList(), cs.ToList(), 5000, false, CancellationToken.None);

            var config = ImportConfig.Default
                  .WithKey("lod")
                  .WithOctreeSplitLimit(1)
                  ;
            var lodded = pointset.GenerateLod(config);
>>>>>>> cf936d9e
            
            var json = lodded.ToJson();
            var relodded = PointSet.Parse(json, storage);

            var xs = new Queue<long>();
            lodded.Root.Value.ForEachNode(true, cell =>
            {
                xs.Enqueue(cell.PointCount);
                xs.Enqueue(cell.PointCountTree);
            });
            relodded.Root.Value.ForEachNode(true, cell =>
            {
                Assert.IsTrue(xs.Dequeue() == cell.PointCount);
                Assert.IsTrue(xs.Dequeue() == cell.PointCountTree);
            });
        }

        [Test]
        public void LodCreationSetsPointCountCell_FromPts()
        {
            var filename = Config.TEST_FILE_NAME_PTS;
            if (!File.Exists(filename)) Assert.Ignore($"File not found: {filename}");

            var config = ImportConfig.Default
                .WithStorage(PointSetTests.CreateStorage())
                .WithKey("test")
                .WithOctreeSplitLimit(5000)
                ;
            var pointset = PointCloud.Import(filename, config);

            pointset.Root.Value.ForEachNode(true, cell =>
            {
                Assert.IsTrue(cell.LodPointCount > 0);
            });
        }

        [Test]
        public void Serialization_FromPts()
        {
            var filename = Config.TEST_FILE_NAME_PTS;
            if (!File.Exists(filename)) Assert.Ignore($"File not found: {filename}");

            var config = ImportConfig.Default
                .WithStorage(PointSetTests.CreateStorage())
                .WithKey("test")
                .WithOctreeSplitLimit(5000)
                ;
            var pointset = PointCloud.Import(filename, config);

            var json = pointset.ToJson();
            var jsonReloaded = PointSet.Parse(json, config.Storage);

            var xs = new Queue<long>();
            pointset.Root.Value.ForEachNode(true, cell =>
            {
                xs.Enqueue(cell.PointCount);
                xs.Enqueue(cell.PointCountTree);
            });
            jsonReloaded.Root.Value.ForEachNode(true, cell =>
            {
                Assert.IsTrue(xs.Dequeue() == cell.PointCount);
                Assert.IsTrue(xs.Dequeue() == cell.PointCountTree);
            });
        }

        [Test]
        public void Serialization_FromPts_Really()
        {
            var filename = Config.TEST_FILE_NAME_PTS;
            if (!File.Exists(filename)) Assert.Ignore($"File not found: {filename}");
            Console.WriteLine($"filename: {filename}");

            string id = null;

            var dbDiskLocation = Path.Combine(Path.GetTempPath(), "teststore_" + Guid.NewGuid());
            using (var storageA = PointSetTests.CreateDiskStorage(dbDiskLocation))
            {
                var config = ImportConfig.Default
                   .WithStorage(storageA)
                   .WithKey("test")
                   .WithOctreeSplitLimit(5000)
                   ;
                var pointset = PointCloud.Import(filename, config);
                pointset.Root.Value.ForEachNode(true, cell =>
                {
                    if (cell.IsLeaf)
                    {
                        Assert.IsTrue(cell.PointCount > 0);
                        Assert.IsTrue(cell.Positions.Value.Length == cell.PointCount);
                        Assert.IsTrue(cell.LodPositions.Value.Length == cell.PointCount);
                    }
                    else
                    {
                        Assert.IsTrue(cell.PointCount == 0);
                        Assert.IsTrue(cell.Positions == null);
                        Assert.IsTrue(cell.LodPositions.Value.Length > 0);
                    }
                });

                id = pointset.Id;
            }

            using (var storageB = PointSetTests.CreateDiskStorage(dbDiskLocation))
            {
                var pointset = storageB.GetPointSet(id, CancellationToken.None);
                pointset.Root.Value.ForEachNode(true, cell =>
                {
                    if (cell.IsLeaf)
                    {
                        Assert.IsTrue(cell.PointCount > 0);
                        Assert.IsTrue(cell.Positions.Value.Length == cell.PointCount);
                        Assert.IsTrue(cell.LodPositions.Value.Length == cell.PointCount);
                    }
                    else
                    {
                        Assert.IsTrue(cell.PointCount == 0);
                        Assert.IsTrue(cell.Positions == null);
                        Assert.IsTrue(cell.LodPositions.Value.Length > 0);
                    }
                });
            }
        }
    }
}<|MERGE_RESOLUTION|>--- conflicted
+++ resolved
@@ -112,19 +112,13 @@
             var ps = new V3d[42000].SetByIndex(_ => new V3d(r.NextDouble(), r.NextDouble(), r.NextDouble()));
             var cs = ps.Map(_ => C4b.White);
 
-<<<<<<< HEAD
             var pointset = PointSet.Create(storage, "test", ps.ToList(), cs.ToList(), null, 5000, false, CancellationToken.None);
-          
-            var lodded = pointset.GenerateLod(new ImportConfig { Key = "lod", OctreeSplitLimit = 1 });
-=======
-            var pointset = PointSet.Create(storage, "test", ps.ToList(), cs.ToList(), 5000, false, CancellationToken.None);
 
             var config = ImportConfig.Default
                   .WithKey("lod")
                   .WithOctreeSplitLimit(1)
                   ;
             var lodded = pointset.GenerateLod(config);
->>>>>>> cf936d9e
             
             var json = lodded.ToJson();
             var relodded = PointSet.Parse(json, storage);
