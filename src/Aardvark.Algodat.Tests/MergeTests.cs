﻿/*
    Copyright (C) 2006-2018. Aardvark Platform Team. http://github.com/aardvark-platform.
    This program is free software: you can redistribute it and/or modify
    it under the terms of the GNU Affero General Public License as published by
    the Free Software Foundation, either version 3 of the License, or
    (at your option) any later version.
    This program is distributed in the hope that it will be useful,
    but WITHOUT ANY WARRANTY; without even the implied warranty of
    MERCHANTABILITY or FITNESS FOR A PARTICULAR PURPOSE.  See the
    GNU Affero General Public License for more details.
    You should have received a copy of the GNU Affero General Public License
    along with this program.  If not, see <http://www.gnu.org/licenses/>.
*/
using Aardvark.Base;
using Aardvark.Data.Points;
using Aardvark.Geometry.Points;
using NUnit.Framework;
using System;
using System.Threading;

namespace Aardvark.Geometry.Tests
{
    [TestFixture]
    public class MergeTests
    {
        [Test]
        public void CanMergePointSets_0()
        {
            const int n = 25;
            const int splitLimit = 5;

            var r = new Random();
            var storage = PointSetTests.CreateStorage();
            var config = ImportConfig.Default
                .WithStorage(storage)
                .WithOctreeSplitLimit(splitLimit)
                .WithMinDist(0)
                .WithNormalizePointDensityGlobal(false)
                .WithDeduplicateChunks(false)
                .WithVerbose(true)
                ;

            var ps1 = new V3d[n].SetByIndex(_ => new V3d(r.NextDouble(), r.NextDouble(), r.NextDouble()));
            var cs1 = ps1.Map(_ => C4b.White);
            var ns1 = ps1.Map(_ => V3f.XAxis);
            var is1 = ps1.Map(_ => 123);
            var pointset1 = PointSet.Create(storage, "test1", ps1, cs1, ns1, is1, splitLimit, true, CancellationToken.None);
            var pointset1Count = pointset1.Root.Value.CountPoints();
            Assert.IsTrue(pointset1Count == n);

            var ps2 = new V3d[n].SetByIndex(_ => new V3d(r.NextDouble(), r.NextDouble(), r.NextDouble()));
            var cs2 = ps2.Map(_ => C4b.White);
            var ns2 = ps2.Map(_ => V3f.XAxis);
            var is2 = ps2.Map(_ => 456);
            var pointset2 = PointSet.Create(storage, "test2", ps2, cs2, ns2, is2, splitLimit, true, CancellationToken.None);
            var pointset2Count = pointset2.Root.Value.CountPoints();
            Assert.IsTrue(pointset2Count == n);

            var merged = pointset1.Merge(pointset2, null, config);
            Assert.IsTrue(merged.PointCount == n + n);
            Assert.IsTrue(merged.Root.Value.PointCountTree == n + n);
            var mergedCount = merged.Root.Value.CountPoints();
            Assert.IsTrue(mergedCount == n + n);
        }

        [Test]
        public void CanMergePointSets()
        {
            const int splitLimit = 1000;

            var r = new Random();
            var storage = PointSetTests.CreateStorage();
            var config = ImportConfig.Default
                .WithStorage(storage)
                .WithOctreeSplitLimit(splitLimit)
                .WithMinDist(0)
                .WithNormalizePointDensityGlobal(false)
                .WithDeduplicateChunks(false)
                .WithVerbose(true)
                ;

            var ps1 = new V3d[42000].SetByIndex(_ => new V3d(r.NextDouble(), r.NextDouble(), r.NextDouble()));
            var cs1 = ps1.Map(_ => C4b.White);
            var ns1 = ps1.Map(_ => V3f.XAxis);
            var is1 = ps1.Map(_ => 123);
<<<<<<< HEAD
            var ks1 = ps1.Map(_ => (byte)42);
            var pointset1 = PointSet.Create(storage, "test1", ps1, cs1, ns1, is1, ks1, 1000, true, CancellationToken.None);
=======
            var pointset1 = PointSet.Create(storage, "test1", ps1, cs1, ns1, is1, splitLimit, true, CancellationToken.None);
            var pointset1Count = pointset1.Root.Value.CountPoints();
            Assert.IsTrue(pointset1Count == 42000);
>>>>>>> 04092beb

            var ps2 = new V3d[42000].SetByIndex(_ => new V3d(r.NextDouble() + 0.3, r.NextDouble() + 0.3, r.NextDouble() + 0.3));
            var cs2 = ps2.Map(_ => C4b.White);
            var ns2 = ps2.Map(_ => V3f.XAxis);
            var is2 = ps2.Map(_ => 456);
<<<<<<< HEAD
            var ks2 = ps1.Map(_ => (byte)7);
            var pointset2 = PointSet.Create(storage, "test2", ps2, cs2, ns2, is2, ks2, 1000, true, CancellationToken.None);
=======
            var pointset2 = PointSet.Create(storage, "test2", ps2, cs2, ns2, is2, splitLimit, true, CancellationToken.None);
            var pointset2Count = pointset2.Root.Value.CountPoints();
            Assert.IsTrue(pointset2Count == 42000);
>>>>>>> 04092beb

            var merged = pointset1.Merge(pointset2, null, config);
            Assert.IsTrue(merged.PointCount == 84000);
            Assert.IsTrue(merged.Octree.Value.PointCountTree == 84000);
            Assert.IsTrue(merged.Octree.Value.CountPoints() == 84000);
        }

        [Test]
        public void CanMergePointSets_WithoutColors()
        {
            const int splitLimit = 1000;

            var r = new Random();
            var storage = PointSetTests.CreateStorage();
            var config = ImportConfig.Default
                .WithStorage(storage)
                .WithOctreeSplitLimit(splitLimit)
                .WithMinDist(0)
                .WithNormalizePointDensityGlobal(false)
                .WithDeduplicateChunks(false)
                .WithVerbose(true)
                ;

            var ps1 = new V3d[42000].SetByIndex(_ => new V3d(r.NextDouble(), r.NextDouble(), r.NextDouble()));
            var ns1 = ps1.Map(_ => V3f.XAxis);
            var is1 = ps1.Map(_ => 123);
<<<<<<< HEAD
            var ks1 = ps1.Map(_ => (byte)42);
            var pointset1 = PointSet.Create(storage, "test1", ps1, null, ns1, is1, ks1, 1000, true, CancellationToken.None);
=======
            var pointset1 = PointSet.Create(storage, "test1", ps1, null, ns1, is1, splitLimit, true, CancellationToken.None);
>>>>>>> 04092beb

            var ps2 = new V3d[42000].SetByIndex(_ => new V3d(r.NextDouble() + 0.3, r.NextDouble() + 0.3, r.NextDouble() + 0.3));
            var ns2 = ps2.Map(_ => V3f.XAxis);
            var is2 = ps2.Map(_ => 456);
<<<<<<< HEAD
            var ks2 = ps1.Map(_ => (byte)7);
            var pointset2 = PointSet.Create(storage, "test2", ps2, null, ns2, is2, ks2, 1000, true, CancellationToken.None);
=======
            var pointset2 = PointSet.Create(storage, "test2", ps2, null, ns2, is2, splitLimit, true, CancellationToken.None);
>>>>>>> 04092beb

            var merged = pointset1.Merge(pointset2, null, config);
            Assert.IsTrue(merged.PointCount == 84000);
            Assert.IsTrue(merged.Octree.Value.PointCountTree == 84000);
            Assert.IsTrue(merged.Octree.Value.CountPoints() == 84000);
        }

        [Test]
        public void CanMergePointSets_WithoutNormals()
        {
            const int splitLimit = 1000;

            var r = new Random();
            var storage = PointSetTests.CreateStorage();
            var config = ImportConfig.Default
                .WithStorage(storage)
                .WithOctreeSplitLimit(splitLimit)
                .WithMinDist(0)
                .WithNormalizePointDensityGlobal(false)
                .WithDeduplicateChunks(false)
                .WithVerbose(true)
                ;

            var ps1 = new V3d[42000].SetByIndex(_ => new V3d(r.NextDouble(), r.NextDouble(), r.NextDouble()));
            var cs1 = ps1.Map(_ => C4b.White);
            var is1 = ps1.Map(_ => 123);
<<<<<<< HEAD
            var ks1 = ps1.Map(_ => (byte)42);
            var pointset1 = PointSet.Create(storage, "test1", ps1, cs1, null, is1, ks1, 1000, true, CancellationToken.None);
=======
            var pointset1 = PointSet.Create(storage, "test1", ps1, cs1, null, is1, splitLimit, true, CancellationToken.None);
>>>>>>> 04092beb

            var ps2 = new V3d[42000].SetByIndex(_ => new V3d(r.NextDouble() + 0.3, r.NextDouble() + 0.3, r.NextDouble() + 0.3));
            var cs2 = ps2.Map(_ => C4b.White);
            var is2 = ps2.Map(_ => 456);
<<<<<<< HEAD
            var ks2 = ps2.Map(_ => (byte)7);
            var pointset2 = PointSet.Create(storage, "test2", ps2, cs2, null, is2, ks2, 1000, true, CancellationToken.None);
=======
            var pointset2 = PointSet.Create(storage, "test2", ps2, cs2, null, is2, splitLimit, true, CancellationToken.None);
>>>>>>> 04092beb

            var merged = pointset1.Merge(pointset2, null, config);
            Assert.IsTrue(merged.PointCount == 84000);
            Assert.IsTrue(merged.Octree.Value.PointCountTree == 84000);
            Assert.IsTrue(merged.Octree.Value.CountPoints() == 84000);
        }
    }
}<|MERGE_RESOLUTION|>--- conflicted
+++ resolved
@@ -44,22 +44,24 @@
             var cs1 = ps1.Map(_ => C4b.White);
             var ns1 = ps1.Map(_ => V3f.XAxis);
             var is1 = ps1.Map(_ => 123);
-            var pointset1 = PointSet.Create(storage, "test1", ps1, cs1, ns1, is1, splitLimit, true, CancellationToken.None);
-            var pointset1Count = pointset1.Root.Value.CountPoints();
+            var ks1 = ps1.Map(_ => (byte)0);
+            var pointset1 = PointSet.Create(storage, "test1", ps1, cs1, ns1, is1, ks1, splitLimit, true, CancellationToken.None);
+            var pointset1Count = pointset1.Octree.Value.CountPoints();
             Assert.IsTrue(pointset1Count == n);
 
             var ps2 = new V3d[n].SetByIndex(_ => new V3d(r.NextDouble(), r.NextDouble(), r.NextDouble()));
             var cs2 = ps2.Map(_ => C4b.White);
             var ns2 = ps2.Map(_ => V3f.XAxis);
             var is2 = ps2.Map(_ => 456);
-            var pointset2 = PointSet.Create(storage, "test2", ps2, cs2, ns2, is2, splitLimit, true, CancellationToken.None);
-            var pointset2Count = pointset2.Root.Value.CountPoints();
+            var ks2 = ps2.Map(_ => (byte)1);
+            var pointset2 = PointSet.Create(storage, "test2", ps2, cs2, ns2, is2, ks2, splitLimit, true, CancellationToken.None);
+            var pointset2Count = pointset2.Octree.Value.CountPoints();
             Assert.IsTrue(pointset2Count == n);
 
             var merged = pointset1.Merge(pointset2, null, config);
             Assert.IsTrue(merged.PointCount == n + n);
-            Assert.IsTrue(merged.Root.Value.PointCountTree == n + n);
-            var mergedCount = merged.Root.Value.CountPoints();
+            Assert.IsTrue(merged.Octree.Value.PointCountTree == n + n);
+            var mergedCount = merged.Octree.Value.CountPoints();
             Assert.IsTrue(mergedCount == n + n);
         }
 
@@ -83,27 +85,15 @@
             var cs1 = ps1.Map(_ => C4b.White);
             var ns1 = ps1.Map(_ => V3f.XAxis);
             var is1 = ps1.Map(_ => 123);
-<<<<<<< HEAD
             var ks1 = ps1.Map(_ => (byte)42);
             var pointset1 = PointSet.Create(storage, "test1", ps1, cs1, ns1, is1, ks1, 1000, true, CancellationToken.None);
-=======
-            var pointset1 = PointSet.Create(storage, "test1", ps1, cs1, ns1, is1, splitLimit, true, CancellationToken.None);
-            var pointset1Count = pointset1.Root.Value.CountPoints();
-            Assert.IsTrue(pointset1Count == 42000);
->>>>>>> 04092beb
 
             var ps2 = new V3d[42000].SetByIndex(_ => new V3d(r.NextDouble() + 0.3, r.NextDouble() + 0.3, r.NextDouble() + 0.3));
             var cs2 = ps2.Map(_ => C4b.White);
             var ns2 = ps2.Map(_ => V3f.XAxis);
             var is2 = ps2.Map(_ => 456);
-<<<<<<< HEAD
             var ks2 = ps1.Map(_ => (byte)7);
             var pointset2 = PointSet.Create(storage, "test2", ps2, cs2, ns2, is2, ks2, 1000, true, CancellationToken.None);
-=======
-            var pointset2 = PointSet.Create(storage, "test2", ps2, cs2, ns2, is2, splitLimit, true, CancellationToken.None);
-            var pointset2Count = pointset2.Root.Value.CountPoints();
-            Assert.IsTrue(pointset2Count == 42000);
->>>>>>> 04092beb
 
             var merged = pointset1.Merge(pointset2, null, config);
             Assert.IsTrue(merged.PointCount == 84000);
@@ -130,22 +120,14 @@
             var ps1 = new V3d[42000].SetByIndex(_ => new V3d(r.NextDouble(), r.NextDouble(), r.NextDouble()));
             var ns1 = ps1.Map(_ => V3f.XAxis);
             var is1 = ps1.Map(_ => 123);
-<<<<<<< HEAD
             var ks1 = ps1.Map(_ => (byte)42);
             var pointset1 = PointSet.Create(storage, "test1", ps1, null, ns1, is1, ks1, 1000, true, CancellationToken.None);
-=======
-            var pointset1 = PointSet.Create(storage, "test1", ps1, null, ns1, is1, splitLimit, true, CancellationToken.None);
->>>>>>> 04092beb
 
             var ps2 = new V3d[42000].SetByIndex(_ => new V3d(r.NextDouble() + 0.3, r.NextDouble() + 0.3, r.NextDouble() + 0.3));
             var ns2 = ps2.Map(_ => V3f.XAxis);
             var is2 = ps2.Map(_ => 456);
-<<<<<<< HEAD
             var ks2 = ps1.Map(_ => (byte)7);
             var pointset2 = PointSet.Create(storage, "test2", ps2, null, ns2, is2, ks2, 1000, true, CancellationToken.None);
-=======
-            var pointset2 = PointSet.Create(storage, "test2", ps2, null, ns2, is2, splitLimit, true, CancellationToken.None);
->>>>>>> 04092beb
 
             var merged = pointset1.Merge(pointset2, null, config);
             Assert.IsTrue(merged.PointCount == 84000);
@@ -172,22 +154,14 @@
             var ps1 = new V3d[42000].SetByIndex(_ => new V3d(r.NextDouble(), r.NextDouble(), r.NextDouble()));
             var cs1 = ps1.Map(_ => C4b.White);
             var is1 = ps1.Map(_ => 123);
-<<<<<<< HEAD
             var ks1 = ps1.Map(_ => (byte)42);
             var pointset1 = PointSet.Create(storage, "test1", ps1, cs1, null, is1, ks1, 1000, true, CancellationToken.None);
-=======
-            var pointset1 = PointSet.Create(storage, "test1", ps1, cs1, null, is1, splitLimit, true, CancellationToken.None);
->>>>>>> 04092beb
 
             var ps2 = new V3d[42000].SetByIndex(_ => new V3d(r.NextDouble() + 0.3, r.NextDouble() + 0.3, r.NextDouble() + 0.3));
             var cs2 = ps2.Map(_ => C4b.White);
             var is2 = ps2.Map(_ => 456);
-<<<<<<< HEAD
             var ks2 = ps2.Map(_ => (byte)7);
             var pointset2 = PointSet.Create(storage, "test2", ps2, cs2, null, is2, ks2, 1000, true, CancellationToken.None);
-=======
-            var pointset2 = PointSet.Create(storage, "test2", ps2, cs2, null, is2, splitLimit, true, CancellationToken.None);
->>>>>>> 04092beb
 
             var merged = pointset1.Merge(pointset2, null, config);
             Assert.IsTrue(merged.PointCount == 84000);
