﻿using Aardvark.Base;
using Aardvark.Data.Points;
using Aardvark.Data.Points.Import;
using Aardvark.Geometry.Points;
using System;
using System.Collections.Generic;
using System.Diagnostics;
using System.Globalization;
using System.IO;
using System.Linq;
using System.Threading;
using Uncodium.SimpleStore;

namespace Aardvark.Geometry.Tests
{
    public unsafe class Program
    {
        internal static void LinkedStores()
        {
<<<<<<< HEAD
            var tmpStorePath = @"G:\allStore";
            var resolver = new PatternResolver(@"G:\cells\%KEY%\pointcloud");
            
            var links = Directory
                .EnumerateDirectories(@"G:\cells", "pointcloud", SearchOption.AllDirectories)
                .Select(x => (storePath: x, key: Path.GetFileName(Path.GetDirectoryName(x))))
                //.Skip(6)
                //.Take(2)
                .ToArray();
            
            var sw = new Stopwatch(); sw.Restart();
            
#if false // not now
            var totalCount = 0L;
            using (var storage = PointCloud.OpenStore(tmpStorePath))
            {
                var ls = links
                    .Select(x =>
                    {
                        try
                        {
                            var node = new LinkedNode(storage, x.key, x.key, resolver);
                            Console.WriteLine($"{node.PointCountTree,20:N0}");
                            totalCount += node.PointCountTree;
                            return node;
                        }
                        catch
                        {
                            Console.WriteLine($"[ERROR] could not read {x.key}@{x.storePath}");
                            return null;
                        }
                    })
                    .Where(x => x != null)
                    .ToArray();

                    sw.Stop();
                    Console.WriteLine($"{totalCount,20:N0} total");
                    Console.WriteLine(sw.Elapsed);


                foreach (var x in ls)
                {
                    storage.Add(x.Id, x);
                    //Console.WriteLine($"x.CountNodes() -> {x.CountNodes()}");
                    Console.WriteLine($"processed {x.Id}  {x.Cell}  PointCountTree -> {x.PointCountTree,20:N0}");
                }

                var config = ImportConfig.Default
                    .WithCreateOctreeLod(false)
                    //.WithEstimateNormals(ps => Normals.EstimateNormals((V3d[])ps, 8))
                    ;

                var merged = Merge.NonOverlapping(storage, resolver, ls, config);
                //Console.WriteLine($"merged.CountNodes()   -> {merged.CountNodes()}");
                Console.WriteLine($"merged.PointCountTree -> {merged.PointCountTree,20:N0}");
                storage.Add(merged.Id, merged);
                storage.Add("merged", merged);

                //var cloud = new PointSet(storage, resolver, "merged", merged, 8192);
                //storage.Add("merged", cloud, default);

                storage.Flush();
            }
#endif

            using (var storage = PointCloud.OpenStore(tmpStorePath))
            {
                var reloaded = storage.GetPointCloudNode("merged", resolver);
                //Console.WriteLine($"reloaded.CountNodes() -> {reloaded.CountNodes()}");
                Console.WriteLine($"reloaded.PointCountTree -> {reloaded.PointCountTree,20:N0}");
                printLinks(reloaded);

                void printLinks(IPointCloudNode n)
                {
                    if (n == null) return;
                    if (n is LinkedNode x)
                    {
                        Console.WriteLine($"LinkedNode: {x.Cell}  {x.LinkedStoreName}  {x.LinkedPointCloudKey}");
                        return;
                    }
                    if (n.SubNodes == null) return;
                    foreach (var y in n.SubNodes)
                    {
                        if (y == null) continue;
                        printLinks(y.Value);
                    }
                }
            }

            /*
            var key = @"3274_5507_0_10";
            using (var tmp = PointCloud.OpenStore(tmpStorePath))
            {
                var a = new LinkedNode(key, key, resolver);
                Console.WriteLine(a.CountNodes());
                tmp.Add("link", a);
                tmp.Flush();
            }
            using (var tmp = PointCloud.OpenStore(tmpStorePath))
            {
                var a = tmp.GetPointCloudNode("link", resolver);
                Console.WriteLine(a.CountNodes());
            }
            */

=======
            var resolver = new IdentityResolver();

            var links = Directory
                .EnumerateDirectories(@"G:\cells", "pointcloud", SearchOption.AllDirectories)
                .Select(x => (storePath: x, key: Path.GetFileName(Path.GetDirectoryName(x))))
                .ToArray();

            var sw = new Stopwatch(); sw.Restart();
            var totalCount = 0L;
            var ls = links
                .Select(x =>
                {
                    try
                    {
                        var store = new LinkedNode(resolver, x.storePath, x.key, cache: default);

                        var _sw = new Stopwatch(); _sw.Restart();
                        var foo = store.ForEachNode().Sum(n => n.GetPositions()?.Value.Length);
                        _sw.Stop(); Console.WriteLine(_sw.Elapsed);
                        _sw.Restart();
                        var bar = store.ForEachNode().Sum(n => n.GetPositions()?.Value.Length);
                        _sw.Stop(); Console.WriteLine(_sw.Elapsed);
                        if (foo != bar) Report.Error("foo != bar");

                        Console.WriteLine($"{store.PointCountTree,20:N0}");
                        totalCount += store.PointCountTree;
                        return store;
                    }
                    catch
                    {
                        Console.WriteLine($"[ERROR] could not read {x.key}@{x.storePath}");
                        return null;
                    }
                })
                .Where(x => x != null)
                .ToArray();

            sw.Stop();
            Console.WriteLine($"{totalCount,20:N0} total");
            Console.WriteLine(sw.Elapsed);

            //var a = new LinkedStore(@"Y:\cells\3274_5507_0_10\pointcloud", "3274_5507_0_10");
>>>>>>> 0871917e
            //Console.WriteLine($"{a.PointCountTree:N0}");
            Environment.Exit(0);
        }

        internal static void TestE57()
        {
            CultureInfo.DefaultThreadCurrentCulture = CultureInfo.InvariantCulture;
            var filename = @"test.e57";
            var fileSizeInBytes = new FileInfo(filename).Length;

            var config = ImportConfig.Default
                .WithInMemoryStore()
                .WithRandomKey()
                .WithVerbose(true)
                .WithMaxDegreeOfParallelism(0)
                .WithMinDist(0.005)
                ;

            var chunks = E57.Chunks(filename, config).ToList();
            var pointcloud = PointCloud.Chunks(chunks, config);
            Console.WriteLine($"pointcloud.PointCount  : {pointcloud.PointCount}");
            Console.WriteLine($"pointcloud.Bounds      :{pointcloud.Bounds}");
            Console.WriteLine($"pointcloud.BoundingBox :{pointcloud.BoundingBox}");

            var leafLodPointCount = 0L;
            pointcloud.Octree.Value.ForEachNode(true, n => { if (n.IsLeaf()) leafLodPointCount += n.GetPositions().Value.Length; });
            Console.WriteLine($"leaf lod point count :{leafLodPointCount}");

            //foreach (var chunk in chunks)
            //{
            //    for (var i = 0; i < chunk.Count; i++)
            //    {
            //        Console.WriteLine($"{chunk.Positions[i]:0.000} {chunk.Colors?[i]}");
            //    }
            //}

            Console.WriteLine($"chunks point count: {chunks.Sum(x => x.Positions.Count)}");
            Console.WriteLine($"chunks bounds     : {new Box3d(chunks.SelectMany(x => x.Positions))}");

            //using (var w = File.CreateText("test.txt"))
            //{
            //    foreach (var chunk in chunks)
            //    {
            //        for (var i = 0; i < chunk.Count; i++)
            //        {
            //            var p = chunk.Positions[i];
            //            var c = chunk.Colors[i];
            //            w.WriteLine($"{p.X} {p.Y} {p.Z} {c.R} {c.G} {c.B}");
            //        }
            //    }
            //}
            //return;

            /*
            var stream = File.Open(filename, FileMode.Open, FileAccess.Read, FileShare.Read);
            ASTM_E57.VerifyChecksums(stream, fileSizeInBytes);
            var header = ASTM_E57.E57FileHeader.Parse(stream);

            //Report.BeginTimed("parsing E57 file");
            //var take = int.MaxValue;
            //var data = header.E57Root.Data3D.SelectMany(x => x.StreamCartesianCoordinates(false)).Take(take).Chunk(1000000).ToList();
            //Report.EndTimed();
            //Report.Line($"#points: {data.Sum(xs => xs.Length)}");

            foreach (var p in header.E57Root.Data3D.SelectMany(x => x.StreamPoints(false))) Console.WriteLine(p.Item1);

            //var ps = PointCloud.Parse(filename, ImportConfig.Default)
            //    .SelectMany(x => x.Positions)
            //    .ToArray()
            //    ;
            */
        }

        internal static void TestImport()
        {
            CultureInfo.DefaultThreadCurrentCulture = CultureInfo.InvariantCulture;
            var filename = @"T:\Vgm\Data\E57\Cylcone.e57";

<<<<<<< HEAD
            var store = new SimpleDiskStore(@"c:\temp\teststore").ToPointCloudStore();
=======
            var store = new SimpleDiskStore(@"./store").ToPointCloudStore(cache: default);
>>>>>>> 0871917e

            var config = ImportConfig.Default
                .WithStorage(store)
                .WithKey("mykey")
                .WithVerbose(true)
                ;

            Report.BeginTimed("importing");
            var pointcloud = PointCloud.Import(filename, config);
            Report.EndTimed();
            store.Flush();

            //if (KeepAliveCache.Default.IsValueCreated) KeepAliveCache.Default.Value.Dispose();
        }

        internal static void TestImportPts(string filename)
        {
            var chunks = Pts.Chunks(filename, ImportConfig.Default);

            Console.WriteLine(filename);
            var sw = new Stopwatch();
            var count = 0L;
            sw.Start();
            foreach (var chunk in chunks)
            {
                Console.WriteLine($"    {chunk.Count}, {chunk.BoundingBox}");
                count += chunk.Count;
            }
            sw.Stop();
            Console.WriteLine($"    {count:N0} points");
            Console.WriteLine($"    {sw.Elapsed} ({(int)(count / sw.Elapsed.TotalSeconds):N0} points/s)");
        }

        internal static void TestKNearest()
        {
            var sw = new Stopwatch();
            var rand = new Random();

            Report.BeginTimed("generating point clouds");
            var cloud0 = CreateRandomPointsInUnitCube(1000000, 8192);
            var cloud1 = CreateRandomPointsInUnitCube(1000000, 8192);
            Report.EndTimed();

            var ps0 = cloud0.QueryAllPoints().SelectMany(chunk => chunk.Positions).ToArray();
            
            sw.Restart();
            for (var i = 0; i < ps0.Length; i++)
            {
                var p = cloud1.QueryPointsNearPoint(ps0[i], 0.1, 1);
                if (i % 100000 == 0) Console.WriteLine($"{i,20:N0}     {sw.Elapsed}");
            }
            sw.Stop();
            Console.WriteLine($"{ps0.Length,20:N0}     {sw.Elapsed}");

            PointSet CreateRandomPointsInUnitCube(int n, int splitLimit)
            {
                var r = new Random();
                var ps = new V3d[n];
                for (var i = 0; i < n; i++) ps[i] = new V3d(r.NextDouble(), r.NextDouble(), r.NextDouble());
                var config = ImportConfig.Default
                    .WithStorage(PointCloud.CreateInMemoryStore(cache: default))
                    .WithKey("test")
                    .WithOctreeSplitLimit(splitLimit)
                    ;
                return PointCloud.Chunks(new Chunk(ps, null), config);
            }
        }

<<<<<<< HEAD
        internal static void KeepAliveCacheTest()
        {
            var cache0 = new KeepAliveCache("foo cache", 1024 * 1024, false);
            var run0 = true;
            new Thread(() => { while (run0) { cache0.Add("foo", 100); Thread.Sleep(10); } }).Start();

            Console.ReadLine();
            var store0 = PointCloud.OpenStore("teststore0");
            var runstore0 = true;
            new Thread(() => { while (runstore0) { store0.Add("foo", new byte[10], default); store0.GetByteArray("foo", default); Thread.Sleep(1000); } }).Start();


            Console.ReadLine();
            var store1 = PointCloud.OpenStore("teststore1");
            var runstore1 = true;
            new Thread(() => { while (runstore1) { store1.Add("foo", new byte[10], default); store1.GetByteArray("foo", default); Thread.Sleep(1000); } }).Start();


            Console.ReadLine();
            runstore1 = false; Thread.Sleep(10);
            store1.Dispose();

            Console.ReadLine();
            run0 = false; Thread.Sleep(10);
            cache0.Dispose();

            Console.ReadLine();
            runstore0 = false; Thread.Sleep(10);
            store0.Dispose();

            Console.ReadLine();
            var store2 = PointCloud.OpenStore("teststore2");
            var run2 = true;
            new Thread(() => { while (run2) { store2.Add("foo", new byte[10], default); store2.GetByteArray("foo", default); Thread.Sleep(100); } }).Start();

            Console.ReadLine();
            run2 = false; Thread.Sleep(10);
            store2.Dispose();
        }

        public static void Main(string[] args)
        {
            KeepAliveCacheTest();
            //TestImport();
=======
        //internal static void KeepAliveCacheTest()
        //{
        //    var cache0 = new KeepAliveCache("foo cache", 1024 * 1024, false);
        //    var run0 = true;
        //    new Thread(() => { while (run0) { cache0.Add("foo", 100); Thread.Sleep(10); } }).Start();

        //    Console.ReadLine();
        //    var store0 = PointCloud.OpenStore("teststore0");
        //    var runstore0 = true;
        //    new Thread(() => { while (runstore0) { store0.Add("foo", new byte[10]); store0.GetByteArray("foo"); Thread.Sleep(1000); } }).Start();


        //    Console.ReadLine();
        //    var store1 = PointCloud.OpenStore("teststore1");
        //    var runstore1 = true;
        //    new Thread(() => { while (runstore1) { store1.Add("foo", new byte[10]); store1.GetByteArray("foo"); Thread.Sleep(1000); } }).Start();


        //    Console.ReadLine();
        //    runstore1 = false; Thread.Sleep(10);
        //    store1.Dispose();

        //    Console.ReadLine();
        //    run0 = false; Thread.Sleep(10);
        //    cache0.Dispose();

        //    Console.ReadLine();
        //    runstore0 = false; Thread.Sleep(10);
        //    store0.Dispose();

        //    Console.ReadLine();
        //    var store2 = PointCloud.OpenStore("teststore2");
        //    var run2 = true;
        //    new Thread(() => { while (run2) { store2.Add("foo", new byte[10]); store2.GetByteArray("foo"); Thread.Sleep(100); } }).Start();

        //    Console.ReadLine();
        //    run2 = false; Thread.Sleep(10);
        //    store2.Dispose();
        //}

        public static void Main(string[] args)
        {
            new LruDictionaryTests().RandomInserts_1M_MultiThreaded();
            //KeepAliveCacheTest();

>>>>>>> 0871917e
            //LinkedStores();

            //MasterLisa.Perform();
            //TestE57();

            //using (var store = PointCloud.OpenStore(@"G:\cells\3267_5514_0_10\pointcloud"))
            //{
            //    var pc = store.GetPointSet("3267_5514_0_10", default);
            //    Console.WriteLine(pc.Id);
            //    Console.WriteLine(pc.PointCount);

            //    var root = pc.Root.Value;
            //    var kd = root.LodKdTree.Value;
            //}

            //TestKNearest();
            //foreach (var filename in Directory.EnumerateFiles(@"C:\", "*.pts", SearchOption.AllDirectories))
            //{
            //    TestImportPts(filename);
            //}
        }
    }
}<|MERGE_RESOLUTION|>--- conflicted
+++ resolved
@@ -17,7 +17,6 @@
     {
         internal static void LinkedStores()
         {
-<<<<<<< HEAD
             var tmpStorePath = @"G:\allStore";
             var resolver = new PatternResolver(@"G:\cells\%KEY%\pointcloud");
             
@@ -83,7 +82,7 @@
             }
 #endif
 
-            using (var storage = PointCloud.OpenStore(tmpStorePath))
+            using (var storage = PointCloud.OpenStore(tmpStorePath, cache: default))
             {
                 var reloaded = storage.GetPointCloudNode("merged", resolver);
                 //Console.WriteLine($"reloaded.CountNodes() -> {reloaded.CountNodes()}");
@@ -123,50 +122,6 @@
             }
             */
 
-=======
-            var resolver = new IdentityResolver();
-
-            var links = Directory
-                .EnumerateDirectories(@"G:\cells", "pointcloud", SearchOption.AllDirectories)
-                .Select(x => (storePath: x, key: Path.GetFileName(Path.GetDirectoryName(x))))
-                .ToArray();
-
-            var sw = new Stopwatch(); sw.Restart();
-            var totalCount = 0L;
-            var ls = links
-                .Select(x =>
-                {
-                    try
-                    {
-                        var store = new LinkedNode(resolver, x.storePath, x.key, cache: default);
-
-                        var _sw = new Stopwatch(); _sw.Restart();
-                        var foo = store.ForEachNode().Sum(n => n.GetPositions()?.Value.Length);
-                        _sw.Stop(); Console.WriteLine(_sw.Elapsed);
-                        _sw.Restart();
-                        var bar = store.ForEachNode().Sum(n => n.GetPositions()?.Value.Length);
-                        _sw.Stop(); Console.WriteLine(_sw.Elapsed);
-                        if (foo != bar) Report.Error("foo != bar");
-
-                        Console.WriteLine($"{store.PointCountTree,20:N0}");
-                        totalCount += store.PointCountTree;
-                        return store;
-                    }
-                    catch
-                    {
-                        Console.WriteLine($"[ERROR] could not read {x.key}@{x.storePath}");
-                        return null;
-                    }
-                })
-                .Where(x => x != null)
-                .ToArray();
-
-            sw.Stop();
-            Console.WriteLine($"{totalCount,20:N0} total");
-            Console.WriteLine(sw.Elapsed);
-
-            //var a = new LinkedStore(@"Y:\cells\3274_5507_0_10\pointcloud", "3274_5507_0_10");
->>>>>>> 0871917e
             //Console.WriteLine($"{a.PointCountTree:N0}");
             Environment.Exit(0);
         }
@@ -245,11 +200,7 @@
             CultureInfo.DefaultThreadCurrentCulture = CultureInfo.InvariantCulture;
             var filename = @"T:\Vgm\Data\E57\Cylcone.e57";
 
-<<<<<<< HEAD
-            var store = new SimpleDiskStore(@"c:\temp\teststore").ToPointCloudStore();
-=======
-            var store = new SimpleDiskStore(@"./store").ToPointCloudStore(cache: default);
->>>>>>> 0871917e
+            var store = new SimpleDiskStore(@"c:\temp\teststore").ToPointCloudStore(cache: default);
 
             var config = ImportConfig.Default
                 .WithStorage(store)
@@ -318,52 +269,6 @@
             }
         }
 
-<<<<<<< HEAD
-        internal static void KeepAliveCacheTest()
-        {
-            var cache0 = new KeepAliveCache("foo cache", 1024 * 1024, false);
-            var run0 = true;
-            new Thread(() => { while (run0) { cache0.Add("foo", 100); Thread.Sleep(10); } }).Start();
-
-            Console.ReadLine();
-            var store0 = PointCloud.OpenStore("teststore0");
-            var runstore0 = true;
-            new Thread(() => { while (runstore0) { store0.Add("foo", new byte[10], default); store0.GetByteArray("foo", default); Thread.Sleep(1000); } }).Start();
-
-
-            Console.ReadLine();
-            var store1 = PointCloud.OpenStore("teststore1");
-            var runstore1 = true;
-            new Thread(() => { while (runstore1) { store1.Add("foo", new byte[10], default); store1.GetByteArray("foo", default); Thread.Sleep(1000); } }).Start();
-
-
-            Console.ReadLine();
-            runstore1 = false; Thread.Sleep(10);
-            store1.Dispose();
-
-            Console.ReadLine();
-            run0 = false; Thread.Sleep(10);
-            cache0.Dispose();
-
-            Console.ReadLine();
-            runstore0 = false; Thread.Sleep(10);
-            store0.Dispose();
-
-            Console.ReadLine();
-            var store2 = PointCloud.OpenStore("teststore2");
-            var run2 = true;
-            new Thread(() => { while (run2) { store2.Add("foo", new byte[10], default); store2.GetByteArray("foo", default); Thread.Sleep(100); } }).Start();
-
-            Console.ReadLine();
-            run2 = false; Thread.Sleep(10);
-            store2.Dispose();
-        }
-
-        public static void Main(string[] args)
-        {
-            KeepAliveCacheTest();
-            //TestImport();
-=======
         //internal static void KeepAliveCacheTest()
         //{
         //    var cache0 = new KeepAliveCache("foo cache", 1024 * 1024, false);
@@ -406,10 +311,10 @@
 
         public static void Main(string[] args)
         {
-            new LruDictionaryTests().RandomInserts_1M_MultiThreaded();
+            Console.WriteLine(File.ReadLines(@"T:\Vgm\Data\kindergarten.pts").Count());
+            //new LruDictionaryTests().RandomInserts_1M_MultiThreaded();
             //KeepAliveCacheTest();
 
->>>>>>> 0871917e
             //LinkedStores();
 
             //MasterLisa.Perform();
