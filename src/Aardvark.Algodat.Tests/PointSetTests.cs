--- conflicted
+++ resolved
@@ -194,16 +194,7 @@
             Assert.IsTrue(pointset.HasColors == true);
             Assert.IsTrue(pointset.HasIntensities == false);
             Assert.IsTrue(pointset.HasKdTree == true);
-<<<<<<< HEAD
-            Assert.IsTrue(pointset.HasNormals == false);
-=======
-            Assert.IsTrue(pointset.HasLodColors == true);
-            Assert.IsTrue(pointset.HasLodIntensities == false);
-            Assert.IsTrue(pointset.HasLodKdTree == true);
-            Assert.IsTrue(pointset.HasLodNormals == true);
-            Assert.IsTrue(pointset.HasLodPositions == true);
             Assert.IsTrue(pointset.HasNormals == true);
->>>>>>> ff03ae2b
             Assert.IsTrue(pointset.HasPositions == true);
         }
     }
