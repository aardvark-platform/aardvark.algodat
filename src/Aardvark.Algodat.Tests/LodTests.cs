﻿/*
    Copyright (C) 2006-2018. Aardvark Platform Team. http://github.com/aardvark-platform.
    This program is free software: you can redistribute it and/or modify
    it under the terms of the GNU Affero General Public License as published by
    the Free Software Foundation, either version 3 of the License, or
    (at your option) any later version.
    This program is distributed in the hope that it will be useful,
    but WITHOUT ANY WARRANTY; without even the implied warranty of
    MERCHANTABILITY or FITNESS FOR A PARTICULAR PURPOSE.  See the
    GNU Affero General Public License for more details.
    You should have received a copy of the GNU Affero General Public License
    along with this program.  If not, see <http://www.gnu.org/licenses/>.
*/
using Aardvark.Base;
using Aardvark.Data.Points;
using Aardvark.Geometry.Points;
using NUnit.Framework;
using System;
using System.Collections.Generic;
using System.IO;
using System.Linq;
using System.Threading;

namespace Aardvark.Geometry.Tests
{
    [TestFixture]
    public class LodTests
    {
        [Test]
        public void LodCreationSetsLodPointCountCell()
        {
            var r = new Random();
            var storage = PointSetTests.CreateStorage();

            var ps = new V3d[42000].SetByIndex(_ => new V3d(r.NextDouble(), r.NextDouble(), r.NextDouble()));
            var cs = ps.Map(_ => C4b.White);

            var pointset = PointSet.Create(storage, "test", ps.ToList(), cs.ToList(), null, null, null, 5000, false, CancellationToken.None);
            pointset.Octree.Value.ForEachNode(true, cell =>
            {
                Assert.IsTrue(cell.IsNotLeaf() || cell.GetPositions() != null);
            });

            var config = ImportConfig.Default
                .WithKey("Test")
                .WithOctreeSplitLimit(1)
                ;
            var lodded = pointset.GenerateLod(config);
            lodded.Octree.Value.ForEachNode(true, cell =>
            {
                Assert.IsTrue(cell.GetPositions().Value.Length > 0);
            });
        }
<<<<<<< HEAD
        
=======

>>>>>>> ff03ae2b
        [Test]
        public void LodPositions()
        {
            var r = new Random();
            var storage = PointSetTests.CreateStorage();

            var ps = new V3d[42000].SetByIndex(_ => new V3d(r.NextDouble(), r.NextDouble(), r.NextDouble()));
            var cs = ps.Map(_ => C4b.White);

            var pointset = PointSet.Create(storage, "test", ps.ToList(), cs.ToList(), null, null, null, 5000, false, CancellationToken.None);
            pointset.Octree.Value.ForEachNode(true, cell =>
            {
                if (cell.IsLeaf())
                {
                    var pointcount = cell.GetPositions().Value.Length;
                    Assert.IsTrue(pointcount > 0);
                    Assert.IsTrue(cell.GetPositions().Value.Length == pointcount);
                }
                else
                {
                    Assert.IsTrue(cell.GetPositions() == null);
                }
            });

            var config = ImportConfig.Default
                .WithKey("lod")
                .WithOctreeSplitLimit(1)
                ;
            var lodded = pointset.GenerateLod(config);
            lodded.Octree.Value.ForEachNode(true, cell =>
            {
                if (cell.IsLeaf())
                {
                    var pointcount = cell.GetPositions().Value.Length;
                    Assert.IsTrue(pointcount > 0);
                    Assert.IsTrue(cell.GetPositions().Value.Length == pointcount);
                }
                else
                {
                    Assert.IsTrue(cell.GetPositions().Value.Length > 0);
                }
            });
        }

        [Test]
        public void Serialization()
        {
            var r = new Random();
            var storage = PointSetTests.CreateStorage();

            var ps = new V3d[42000].SetByIndex(_ => new V3d(r.NextDouble(), r.NextDouble(), r.NextDouble()));
            var cs = ps.Map(_ => C4b.White);

            var pointset = PointSet.Create(storage, "test", ps.ToList(), cs.ToList(), null, null, null, 5000, false, CancellationToken.None);

            var config = ImportConfig.Default
                  .WithKey("lod")
                  .WithOctreeSplitLimit(1)
                  ;
            var lodded = pointset.GenerateLod(config);
            
            var json = lodded.ToJson();
            var relodded = PointSet.Parse(json, storage, IdentityResolver.Default);

            var xs = new Queue<long>();
            lodded.Octree.Value.ForEachNode(true, cell =>
            {
                xs.Enqueue(cell.GetPositions()?.Value.Length ?? 0);
                xs.Enqueue(cell.PointCountTree);
            });
            relodded.Octree.Value.ForEachNode(true, cell =>
            {
                Assert.IsTrue(xs.Dequeue() == (cell.GetPositions()?.Value.Length ?? 0));
                Assert.IsTrue(xs.Dequeue() == cell.PointCountTree);
            });
        }

        [Test]
        public void LodCreationSetsPointCountCell_FromPts()
        {
            var filename = Config.TEST_FILE_NAME_PTS;
            if (!File.Exists(filename)) Assert.Ignore($"File not found: {filename}");

            var config = ImportConfig.Default
                .WithStorage(PointSetTests.CreateStorage())
                .WithKey("test")
                .WithOctreeSplitLimit(5000)
                ;
            var pointset = PointCloud.Import(filename, config);

            pointset.Octree.Value.ForEachNode(true, cell =>
            {
                Assert.IsTrue(cell.GetPositions().Value.Length > 0);
            });
        }

        [Test]
        public void Serialization_FromPts()
        {
            var filename = Config.TEST_FILE_NAME_PTS;
            if (!File.Exists(filename)) Assert.Ignore($"File not found: {filename}");

            var config = ImportConfig.Default
                .WithStorage(PointSetTests.CreateStorage())
                .WithKey("test")
                .WithOctreeSplitLimit(5000)
                ;
            var pointset = PointCloud.Import(filename, config);

            var json = pointset.ToJson();
            var jsonReloaded = PointSet.Parse(json, config.Storage, IdentityResolver.Default);

            var xs = new Queue<long>();
            pointset.Octree.Value.ForEachNode(true, cell =>
            {
                xs.Enqueue(cell.GetPositions()?.Value.Length ?? 0);
                xs.Enqueue(cell.PointCountTree);
            });
            jsonReloaded.Octree.Value.ForEachNode(true, cell =>
            {
                Assert.IsTrue(xs.Dequeue() == (cell.GetPositions()?.Value.Length ?? 0));
                Assert.IsTrue(xs.Dequeue() == cell.PointCountTree);
            });
        }

        [Test]
        public void Serialization_FromPts_Really()
        {
            var filename = Config.TEST_FILE_NAME_PTS;
            if (!File.Exists(filename)) Assert.Ignore($"File not found: {filename}");
            Console.WriteLine($"filename: {filename}");

            string id = null;

            var dbDiskLocation = Path.Combine(Path.GetTempPath(), "teststore_" + Guid.NewGuid());
            using (var storageA = PointSetTests.CreateDiskStorage(dbDiskLocation))
            {
                var config = ImportConfig.Default
                   .WithStorage(storageA)
                   .WithKey("test")
                   .WithOctreeSplitLimit(5000)
                   ;
                var pointset = PointCloud.Import(filename, config);
                pointset.Octree.Value.ForEachNode(true, cell =>
                {
                    var pointcount = cell.GetPositions()?.Value.Length ?? 0;
                    Assert.IsTrue(pointcount > 0);
                    Assert.IsTrue(cell.GetPositions().Value.Length == pointcount);
                });

                id = pointset.Id;
            }

            using (var storageB = PointSetTests.CreateDiskStorage(dbDiskLocation))
            {
                var pointset = storageB.GetPointSet(id, IdentityResolver.Default);
                pointset.Octree.Value.ForEachNode(true, cell =>
                {
                    var pointcount = cell.GetPositions()?.Value.Length ?? 0;
                    Assert.IsTrue(pointcount > 0);
                    Assert.IsTrue(cell.GetPositions().Value.Length == pointcount);
                });
            }

            Directory.Delete(dbDiskLocation, true);
        }
    }
}<|MERGE_RESOLUTION|>--- conflicted
+++ resolved
@@ -51,11 +51,7 @@
                 Assert.IsTrue(cell.GetPositions().Value.Length > 0);
             });
         }
-<<<<<<< HEAD
-        
-=======
-
->>>>>>> ff03ae2b
+
         [Test]
         public void LodPositions()
         {
