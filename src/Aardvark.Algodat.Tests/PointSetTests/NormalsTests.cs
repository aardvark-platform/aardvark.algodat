﻿/*
    Copyright (C) 2006-2018. Aardvark Platform Team. http://github.com/aardvark-platform.
    This program is free software: you can redistribute it and/or modify
    it under the terms of the GNU Affero General Public License as published by
    the Free Software Foundation, either version 3 of the License, or
    (at your option) any later version.
    This program is distributed in the hope that it will be useful,
    but WITHOUT ANY WARRANTY; without even the implied warranty of
    MERCHANTABILITY or FITNESS FOR A PARTICULAR PURPOSE.  See the
    GNU Affero General Public License for more details.
    You should have received a copy of the GNU Affero General Public License
    along with this program.  If not, see <http://www.gnu.org/licenses/>.
*/
using Aardvark.Base;
using Aardvark.Data.Points;
using Aardvark.Geometry.Points;
using NUnit.Framework;
using System;
using System.Linq;
using System.Threading;
using Uncodium.SimpleStore;

namespace Aardvark.Geometry.Tests
{
    [TestFixture]
    public class NormalsTests
    {
        private Storage CreateInMemoryStore() => new SimpleMemoryStore().ToPointCloudStore(cache: default);

        [Test]
        public void CanCreateChunkWithNormals()
        {
            var chunk = new Chunk(new[] { V3d.IOO }, new[] { C4b.White }, new[] { V3f.OIO });
            Assert.IsTrue(chunk.Normals != null);
            Assert.IsTrue(chunk.Normals[0] == V3f.OIO);
        }

        [Test]
        public void CanCreateInMemoryPointSetWithNormals()
        {
            var chunk = new Chunk(new[] { V3d.IOO }, new[] { C4b.White }, new[] { V3f.OIO });

            var builder = InMemoryPointSet.Build(chunk, 8192);
            var root = builder.ToPointSetNode(CreateInMemoryStore());
          
            Assert.IsTrue(root.IsLeaf);
            Assert.IsTrue(root.PointCount == 1);
            Assert.IsTrue(root.HasNormals);
            Assert.IsTrue(root.Normals.Value[0] == V3f.OIO);
        }

        [Test]
        public void CanCreatePointSetWithNormals()
        {
            var ps = PointSet.Create(CreateInMemoryStore(), Guid.NewGuid().ToString(),
                new[] { V3d.IOO }, new[] { C4b.White }, new[] { V3f.OIO }, null, null, 8192, true,
                CancellationToken.None
                );

            Assert.IsTrue(!ps.IsEmpty);
            Assert.IsTrue(ps.Octree.Value.IsLeaf());
            Assert.IsTrue(ps.Octree.Value.GetPositions().Value.Length == 1);
            Assert.IsTrue(ps.Octree.Value.HasNormals());
            Assert.IsTrue(ps.Octree.Value.GetNormals().Value[0] == V3f.OIO);
        }

        [Test]
        public void CanAddNormals()
        {
            var r = new Random();
            var storage = PointSetTests.CreateStorage();

            var ps = new V3d[10000].SetByIndex(_ => new V3d(r.NextDouble(), r.NextDouble(), r.NextDouble()));

            var pointset = PointSet
                .Create(storage, "test", ps.ToList(), null, null, null, null, 5000, false, CancellationToken.None)
                .GenerateLod(ImportConfig.Default.WithKey("lod").WithOctreeSplitLimit(5000))
                ;
            storage.Add("pss", pointset);

#pragma warning disable CS0618 // Type or member is obsolete
            var withNormals = WithRandomNormals(pointset.Root.Value);
<<<<<<< HEAD
#pragma warning restore CS0618 // Type or member is obsolete
            storage.Add("psWithNormals", withNormals, CancellationToken.None);
=======
            storage.Add("psWithNormals", withNormals);
>>>>>>> 0871917e

            withNormals.ForEachNode(true, node =>
            {
                Assert.IsTrue(node.HasNormals);
                Assert.IsTrue(node.Normals.Value.Length == node.PointCount);

                //
                var binary = node.ToBinary();
                var node2 = PointSetNode.ParseBinary(binary, storage);
                Assert.IsTrue(node.HasNormals == node2.HasNormals);
                Assert.IsTrue(node.Normals?.Value?.Length == node2.Normals?.Value?.Length);
            });

            PointSetNode WithRandomNormals(PointSetNode n)
            {
                var id = Guid.NewGuid();
<<<<<<< HEAD
                var ns = new V3f[n.PointCount].Set(V3f.OOI);
                storage.Add(id, ns, CancellationToken.None);
=======
                var ns = new V3f[n.IsLeaf ? n.PointCount : n.LodPointCount].Set(V3f.OOI);
                storage.Add(id, ns);
>>>>>>> 0871917e

                if (n.IsLeaf)
                {
                    var m = n.WithNormals(id);
                    return m;
                }
                else
                {
                    var subnodes = n.Subnodes.Map(x => x != null ? WithRandomNormals(x.Value) : null);
                    var m = n.WithNormals(id, subnodes);
                    return m;
                }
            }
        }
    }
}<|MERGE_RESOLUTION|>--- conflicted
+++ resolved
@@ -80,12 +80,7 @@
 
 #pragma warning disable CS0618 // Type or member is obsolete
             var withNormals = WithRandomNormals(pointset.Root.Value);
-<<<<<<< HEAD
-#pragma warning restore CS0618 // Type or member is obsolete
-            storage.Add("psWithNormals", withNormals, CancellationToken.None);
-=======
             storage.Add("psWithNormals", withNormals);
->>>>>>> 0871917e
 
             withNormals.ForEachNode(true, node =>
             {
@@ -102,13 +97,8 @@
             PointSetNode WithRandomNormals(PointSetNode n)
             {
                 var id = Guid.NewGuid();
-<<<<<<< HEAD
                 var ns = new V3f[n.PointCount].Set(V3f.OOI);
-                storage.Add(id, ns, CancellationToken.None);
-=======
-                var ns = new V3f[n.IsLeaf ? n.PointCount : n.LodPointCount].Set(V3f.OOI);
                 storage.Add(id, ns);
->>>>>>> 0871917e
 
                 if (n.IsLeaf)
                 {
