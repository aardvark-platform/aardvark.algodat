namespace Aardvark.Rendering.PointSet

open System
open System.Collections.Generic
open System.Threading
open System.Threading.Tasks
open Aardvark.Geometry
open Aardvark.Geometry.Points
open Aardvark.Data.Points
open Aardvark.Data.Points.Import
open Aardvark.Base
open Aardvark.Base.Incremental

module LodTreeInstance =

    module private AsciiFormatParser =
        open System.Text.RegularExpressions
        open Aardvark.Data.Points.Import

        let private tokens =
            LookupTable.lookupTable [
                "x", Ascii.Token.PositionX
                "y", Ascii.Token.PositionY
                "z", Ascii.Token.PositionZ
                "px", Ascii.Token.PositionX
                "py", Ascii.Token.PositionY
                "pz", Ascii.Token.PositionZ

                "r", Ascii.Token.ColorR
                "g", Ascii.Token.ColorG
                "b", Ascii.Token.ColorB
                "a", Ascii.Token.ColorA
                "rf", Ascii.Token.ColorRf
                "gf", Ascii.Token.ColorGf
                "bf", Ascii.Token.ColorBf
                "af", Ascii.Token.ColorAf

                "i", Ascii.Token.Intensity
                "_", Ascii.Token.Skip

                "nx", Ascii.Token.NormalX
                "ny", Ascii.Token.NormalY
                "nz", Ascii.Token.NormalZ
                
            ]
            
        let private token = Regex @"^(nx|ny|nz|px|py|pz|rf|gf|bf|af|x|y|z|r|g|b|a|i|_)[ \t]*"

        let private usage =
            "[Ascii] valid tokens: nx|ny|nz|px|py|pz|rf|gf|bf|af|x|y|z|r|g|b|a|i|_"


        let tryParseTokens (str : string) =
            let str = str.Trim()
            let rec parseTokens (start : int) (str : string) =
                if start >= str.Length then
                    Some []
                else
                    let m = token.Match(str, start, str.Length - start)
                    if m.Success then
                        let t = tokens m.Groups.[1].Value
                        match parseTokens (m.Index + m.Length) str with
                        | Some rest -> 
                            Some (t :: rest)
                        | None ->
                            None
                    else
                        None

            match parseTokens 0 str with
            | Some t -> List.toArray t |> Some
            | None -> None

        let parseTokens (str : string) =
            match tryParseTokens str with
            | Some t -> t
            | None ->
                failwith usage
        



    type PointTreeNode(pointCloudId : System.Guid, cache : LruDictionary<string, obj>, source : Symbol, globalTrafo : Similarity3d, root : Option<PointTreeNode>, parent : Option<PointTreeNode>, level : int, self : IPointCloudNode) as this =
        static let cmp = Func<float,float,int>(compare)
        
        let globalTrafoTrafo = Trafo3d globalTrafo
<<<<<<< HEAD
=======
        let worldBounds = self.BoundingBoxExactGlobal  //  todo hackihack
        let worldCellBounds = self.Cell.BoundingBox //.BoundingBoxExactGlobal
        let localBounds = worldBounds.Transformed(globalTrafoTrafo)
        let localCellBounds = worldCellBounds.Transformed(globalTrafoTrafo)
>>>>>>> d2a304c6
        let cell = self.Cell
        let isLeaf = self.IsLeaf
        let id = self.Id
        let scale = globalTrafo.Scale
        let worldCellBounds = cell.BoundingBox
        let localCellBounds = worldCellBounds.Transformed(globalTrafoTrafo)
        let worldBounds = worldCellBounds
        let localBounds = worldBounds.Transformed(globalTrafoTrafo)

        //let mutable refCount = 0
        //let mutable livingChildren = 0
        let mutable children : Option<list<ILodTreeNode>> = None
 
        static let nodeId (n : IPointCloudNode) =
            string n.Id + "PointTreeNode"
            
        static let cacheId (n : IPointCloudNode) =
            string n.Id + "GeometryData"
            
        let getAverageDistance (original : V3f[]) (positions : V3f[]) (tree : PointRkdTreeF<_,_>) =
            let heap = List<float>(positions.Length)
            for i in 0 .. original.Length - 1 do
                let q = tree.CreateClosestToPointQuery(Single.PositiveInfinity, 25)
                let l = tree.GetClosest(q, original.[i])
                if l.Count > 1 then
                    let mutable minDist = Double.PositiveInfinity
                    for l in l do
                        let dist = V3f.Distance(positions.[int l.Index], positions.[i])
                        if dist > 0.0f then
                            minDist <- min (float dist) minDist
                    if not (Double.IsInfinity minDist) then
                        heap.HeapEnqueue(cmp, minDist)

            if heap.Count > 0 then
                let fstThrd = heap.Count / 3
                let real = heap.Count - 2 * heap.Count / 3
                for i in 1 .. fstThrd do heap.HeapDequeue(cmp) |> ignore

                let mutable sum = 0.0
                for i in 1 .. real do
                    sum <- sum + heap.HeapDequeue(cmp)
                    
                sum / float real
            elif original.Length > 2 then
                Log.error "empty heap (%d)" original.Length
                0.0
            else 
                0.0

        let load (ct : CancellationToken) (ips : MapExt<string, Type>) =
            //cache.GetOrCreate(cacheId self, fun () ->
                let center = self.Center
                let attributes = SymbolDict<Array>()
                let mutable uniforms = MapExt.empty
                let mutable vertexSize = 0L

                let original =
                    if self.HasPositions then self.Positions.Value
                    else [| V3f(System.Single.NaN, System.Single.NaN, System.Single.NaN) |]
                    
                let globalTrafo1 = globalTrafo * Euclidean3d(Rot3d.Identity, center)
                let positions = 
                    let inline fix (p : V3f) = globalTrafo1.TransformPos (V3d p) |> V3f
                    original |> Array.map fix
                if positions.Length = 0 then Log.error "ALAAAAAAAARRRRRRRMMMMMMMMMM empty!!"
                attributes.[DefaultSemantic.Positions] <- positions
                vertexSize <- vertexSize + 12L

                if MapExt.containsKey "Colors" ips then
                    let colors = 
                        if self.HasColors  then self.Colors.Value
                        else Array.create original.Length C4b.White
                    attributes.[DefaultSemantic.Colors] <- colors
                    vertexSize <- vertexSize + 4L
           
                if MapExt.containsKey "Normals" ips then
                    let normals = 
                        if self.HasNormals then self.Normals.Value
                        else Array.create original.Length V3f.OOO

                    let normals =
                        let normalMat = (Trafo3d globalTrafo.EuclideanTransformation.Rot).Backward.Transposed |> M33d.op_Explicit
                        let inline fix (p : V3f) = normalMat * (V3d p) |> V3f
                        normals |> Array.map fix

                    attributes.[DefaultSemantic.Normals] <- normals
                    vertexSize <- vertexSize + 12L


                
                if MapExt.containsKey "AvgPointDistance" ips then
                    let dist =
                        match self.HasPointDistanceAverage with
                        | true -> float self.PointDistanceAverage
                        | _ -> 0.0

                    let avgDist = 
                        //bounds.Size.NormMax / 40.0
                        if dist <= 0.0 then localBounds.Size.NormMax / 40.0 else dist

                    uniforms <- MapExt.add "AvgPointDistance" ([| float32 (scale * avgDist) |] :> System.Array) uniforms
                    
                if MapExt.containsKey "TreeLevel" ips then    
                    let arr = [| float32 level |] :> System.Array
                    uniforms <- MapExt.add "TreeLevel" arr uniforms
                    
                if MapExt.containsKey "MaxTreeDepth" ips then    
                    let depth = 
                        match self.HasMaxTreeDepth with
                            | true -> self.MaxTreeDepth
                            | _ -> 1
                    let arr = [| depth |] :> System.Array
                    uniforms <- MapExt.add "MaxTreeDepth" arr uniforms
                    
                if MapExt.containsKey "MinTreeDepth" ips then     
                    let depth = 
                        match self.HasMinTreeDepth with
                        | true -> self.MinTreeDepth
                        | _ -> 1
                    let arr = [| depth |] :> System.Array
                    uniforms <- MapExt.add "MinTreeDepth" arr uniforms

                if original.Length = 0 then
                    let geometry =
                        IndexedGeometry(
                            Mode = IndexedGeometryMode.PointList,
                            IndexedAttributes = 
                                SymDict.ofList [
                                    DefaultSemantic.Positions, [| V3f(System.Single.NaN, System.Single.NaN, System.Single.NaN) |] :> System.Array
                                    DefaultSemantic.Colors, [| C4b.White |] :> System.Array
                                    DefaultSemantic.Normals, [| V3f.OOI |] :> System.Array
                                ]
                        )
                    let mem = positions.LongLength * vertexSize
                    let res = geometry, uniforms
                    //struct (res :> obj, mem)
                    geometry, uniforms
                else
                    let geometry =
                        IndexedGeometry(
                            Mode = IndexedGeometryMode.PointList,
                            IndexedAttributes = attributes
                        )
                
                    let mem = positions.LongLength * vertexSize
                    let res = geometry, uniforms
                    //struct (res :> obj, mem)
                    geometry, uniforms
            //)
            //|> unbox<IndexedGeometry * MapExt<string, Array>>

        let angle (view : Trafo3d) =
            let cam = view.Backward.C3.XYZ

            let avgPointDistance = localBounds.Size.NormMax / 40.0

            let minDist = localBounds.GetMinimalDistanceTo(cam)
            let minDist = max 0.01 minDist

            let angle = Constant.DegreesPerRadian * atan2 avgPointDistance minDist

            let factor = 1.0 //(minDist / 0.01) ** 0.05

            angle / factor
        
        //member x.AcquireChild() =
        //    Interlocked.Increment(&livingChildren) |> ignore
    
        member x.ReleaseChildren() =
            let old = 
                lock x (fun () -> 
                    let c = children
                    children <- None
                    c
                )

            match old with
            | Some o -> o |> List.iter (fun o -> cache.Add(nodeId (unbox<PointTreeNode> o).Original, o, 1L <<< 10) |> ignore)
            | None -> ()

        member x.WithPointCloudNode(r : IPointCloudNode) =
            assert(level = 0 && Option.isNone parent)
            PointTreeNode(
                System.Guid.NewGuid(),
                cache,
                source,
                globalTrafo,
                None,
                None,
                0, 
                r
            )


        member x.Acquire() =
            ()
            //if Interlocked.Increment(&refCount) = 1 then
            //    match parent with
            //    | Some p -> p.AcquireChild()
            //    | None -> ()




        member x.Release() =
            lock x (fun () ->
                match children with
                | Some cs -> 
                    for c in cs do (unbox<PointTreeNode> c).ReleaseChildren()
                | None ->
                    ()
            )
            

            //match parent with
            //| Some p -> 
            //    p.ReleaseChildren()
            //| None -> 
            //    ()
            //let destroy = Interlocked.Change(&refCount, fun o -> max 0 (o - 1), o = 1)
            //if destroy then
            //    livingChildren <- 0
            //    children <- None
            //    match parent with
            //    | Some p -> p.ReleaseChild()
            //    | None -> ()

        member x.Original : IPointCloudNode = self

        member x.Root : PointTreeNode =
            match root with
            | Some r -> r
            | None -> x

        member x.Delete(b : Box3d) =
            let nodeFullyInside = Func<_,_>(fun (node : IPointCloudNode) -> b.Contains(node.Cell.BoundingBox))
            let nodeFullyOutside = Func<_,_>(fun (node : IPointCloudNode) -> not(b.Contains(node.Cell.BoundingBox)) && not(b.Intersects(node.Cell.BoundingBox)))
            let pointCountains = Func<_,_>(fun (v : V3d) -> b.Contains(v))
            let n = self.Delete(nodeFullyInside,nodeFullyOutside,pointCountains,self.Storage,CancellationToken.None)
            Log.line "Deleted"
            PointTreeNode(System.Guid.NewGuid(), cache, source, globalTrafo, root, parent, level, n)

        member x.Children  =
            match children with
            | Some c -> c :> seq<_>
            | None ->
                lock x (fun () ->
                    match children with
                    | Some c -> c :> seq<_>
                    | None ->
                        let c = 
                            if isNull self.Subnodes then
                                []
                            else
                                self.Subnodes |> Seq.toList |> List.choose (fun c ->
                                    if isNull c then
                                        None
                                    else
                                        let c = c.Value
                                        if isNull c then
                                            None
                                        else
                                            let id = nodeId c
                                            match cache.TryGetValue id with
                                            | (true, n) ->
                                                cache.Remove id |> ignore
                                                unbox<ILodTreeNode> n |> Some
                                            | _ -> 
                                                //Log.warn "alloc %A" id
                                                PointTreeNode(pointCloudId, cache, source, globalTrafo, Some this.Root, Some this, level + 1, c) :> ILodTreeNode |> Some
                                )
                        children <- Some c
                        c :> seq<_>
                                    
                )
         

        member x.Id = id

        member x.GetData(ct, ips) = 
            load ct ips
            
        member x.ShouldSplit (splitfactor : float, quality : float, view : Trafo3d, proj : Trafo3d) =
            not isLeaf && angle view > splitfactor / quality

        member x.ShouldCollapse (splitfactor : float, quality : float, view : Trafo3d, proj : Trafo3d) =
            angle view < (splitfactor * 0.75) / quality
            
        member x.SplitQuality (splitfactor : float, view : Trafo3d, proj : Trafo3d) =
            splitfactor / angle view

        member x.CollapseQuality (splitfactor : float, view : Trafo3d, proj : Trafo3d) =
            (splitfactor * 0.75) / angle view

        member x.DataSource = source

        override x.ToString() = 
            sprintf "%s[%d]" (string x.Id) level

        interface ILodTreeNode with
            member x.Root = x.Root :> ILodTreeNode
            member x.Level = level
            member x.Name = x.ToString()
            member x.DataSource = source
            member x.Parent = parent |> Option.map (fun n -> n :> ILodTreeNode)
            member x.Children = x.Children 
            member x.ShouldSplit(s,q,v,p) = x.ShouldSplit(s,q,v,p)
            member x.ShouldCollapse(s,q,v,p) = x.ShouldCollapse(s,q,v,p)
            member x.SplitQuality(s,v,p) = x.SplitQuality(s,v,p)
            member x.CollapseQuality(s,v,p) = x.CollapseQuality(s,v,p)
            member x.DataSize = self.PointCountCell
            member x.TotalDataSize = int self.PointCountTree
            member x.GetData(ct, ips) = x.GetData(ct, ips)
            member x.WorldBoundingBox = worldBounds
            member x.WorldCellBoundingBox = worldCellBounds
            member x.Cell = cell
            member x.DataTrafo = globalTrafoTrafo.Inverse
            member x.Acquire() = x.Acquire()
            member x.Release() = x.Release()

        member x.PointCloudId = pointCloudId

        override x.GetHashCode() = 
            HashCode.Combine(pointCloudId.GetHashCode(), x.DataSource.GetHashCode(), self.Id.GetHashCode())

        override x.Equals o =
            match o with
                | :? PointTreeNode as o -> x.PointCloudId = o.PointCloudId && x.DataSource = o.DataSource && self.Id = o.Id
                | _ -> false
    
    module IndexedGeometry =
        module private Arr = 
            let append (l : Array) (r : Array) =
                let et = l.GetType().GetElementType()
                let res = Array.CreateInstance(et, l.Length + r.Length)
                l.CopyTo(res, 0)
                r.CopyTo(res, l.Length)
                res
            
            let concat (l : seq<Array>) =
                let l = Seq.toList l
                match l with
                | [] -> Array.CreateInstance(typeof<int>, 0)
                | [a] -> a
                | f :: _ ->
                    let len = l |> List.sumBy (fun a -> a.Length)
                    let et = f.GetType().GetElementType()
                    let res = Array.CreateInstance(et, len)
                    let mutable offset = 0
                    for a in l do
                        a.CopyTo(res, offset)
                        offset <- offset + a.Length
                    res

        let union (l : IndexedGeometry) (r : IndexedGeometry) =
            assert (l.Mode = r.Mode)
            assert (isNull l.IndexArray = isNull r.IndexArray)

            let index =
                if isNull l.IndexArray then null
                else Arr.append l.IndexArray r.IndexArray

            let atts =
                l.IndexedAttributes |> Seq.choose (fun (KeyValue(sem, l)) ->
                    match r.IndexedAttributes.TryGetValue(sem) with
                    | (true, r) -> Some (sem, Arr.append l r)
                    | _ -> None
                ) |> SymDict.ofSeq

            IndexedGeometry(
                Mode = l.Mode,
                IndexArray = index,
                IndexedAttributes = atts
            )

        let unionMany (s : seq<IndexedGeometry>) =
            use e = s.GetEnumerator()
            if e.MoveNext() then
                let mutable res = e.Current
                while e.MoveNext() do
                    res <- union res e.Current
                res

            else
                IndexedGeometry()

    type TreeViewNode(inner : ILodTreeNode, limit : int, parent : Option<ILodTreeNode>, root : Option<ILodTreeNode>) as this =
        let root = match root with | Some r -> r | None -> this :> ILodTreeNode

        let isLeaf = inner.TotalDataSize <= limit
                
        member x.ShouldSplit(s,q,v,p) =
            not isLeaf && inner.ShouldSplit(s,q,v,p)

        member x.GetData(ct : CancellationToken, ips : MapExt<string, Type>) =
            if isLeaf then
                let rec traverse (n : ILodTreeNode) =
                    match Seq.toList n.Children with
                    | [] -> [inner.GetData(ct, ips)]
                    | cs -> cs |> List.collect traverse

                let datas = traverse inner
                match datas with
                    | (_,u) :: _ ->
                        Log.warn "merge %d" (List.length datas)
                        let g = datas |> List.map fst |> IndexedGeometry.unionMany
                        g,u
                    | _ -> 
                        failwith ""
            else
                inner.GetData(ct, ips)
        
        interface ILodTreeNode with
            member x.DataTrafo = inner.DataTrafo
            member x.Root = root
            member x.Level = inner.Level
            member x.Name = inner.Name
            member x.DataSource = inner.DataSource
            member x.Parent = parent
            member x.Children = 
                if isLeaf then Seq.empty
                else inner.Children |> Seq.map (fun n -> TreeViewNode(n, limit, Some (this :> ILodTreeNode), Some root) :> ILodTreeNode)
            member x.ShouldSplit(s,q,v,p) = x.ShouldSplit(s,q,v,p)
            member x.ShouldCollapse(s,q,v,p) = inner.ShouldCollapse(s,q,v,p)
            member x.SplitQuality(s,v,p) = inner.SplitQuality(s,v,p)
            member x.CollapseQuality(s,v,p) = inner.CollapseQuality(s,v,p)
            member x.DataSize = if isLeaf then inner.TotalDataSize else inner.DataSize
            member x.TotalDataSize = inner.TotalDataSize
            member x.GetData(ct, ips) = x.GetData(ct, ips)
            member x.WorldBoundingBox = inner.WorldBoundingBox
            member x.WorldCellBoundingBox = inner.WorldCellBoundingBox
            member x.Cell = inner.Cell
            member x.Acquire() = inner.Acquire()
            member x.Release() = inner.Release()

    type InCoreStructureTree(inner : ILodTreeNode, parent : Option<ILodTreeNode>, root : Option<ILodTreeNode>) as this =
        let root = match root with | Some r -> r | None -> this :> ILodTreeNode
        let mutable children = [] //inner.Children |> Seq.toList |> List.map (fun n -> InCoreStructureTree(n, Some (this :> ILodTreeNode), Some root) :> ILodTreeNode)

        member private x.Build(nodeCount : ref<int>) =
            inc &nodeCount.contents
            children <- 
                inner.Children |> Seq.toList |> List.map (fun n -> 
                    let t = InCoreStructureTree(n, Some (this :> ILodTreeNode), Some root)
                    t.Build(nodeCount)
                    t :> ILodTreeNode
                )

        member x.Build() =
            let cnt = ref 0 
            x.Build(cnt)
            !cnt


        interface ILodTreeNode with
            member x.DataTrafo = inner.DataTrafo
            member x.Root = root
            member x.Level = inner.Level
            member x.Name = inner.Name
            member x.DataSource = inner.DataSource
            member x.Parent = parent
            member x.Children = children :> seq<_>
            member x.ShouldSplit(s,q,v,p) = inner.ShouldSplit(s,q,v,p)
            member x.ShouldCollapse(s,q,v,p) = inner.ShouldCollapse(s,q,v,p)
            member x.SplitQuality(s,v,p) = inner.SplitQuality(s,v,p)
            member x.CollapseQuality(s,v,p) = inner.CollapseQuality(s,v,p)
            member x.DataSize = inner.DataSize
            member x.TotalDataSize = inner.TotalDataSize
            member x.GetData(ct, ips) = inner.GetData(ct, ips)
            member x.WorldBoundingBox = inner.WorldBoundingBox
            member x.WorldCellBoundingBox = inner.WorldCellBoundingBox
            member x.Cell = inner.Cell
            member x.Acquire() = inner.Acquire()
            member x.Release() = inner.Release()

    let private loaders =
        [|
            "Aardvark.Data.Points.Import.Pts"
            "Aardvark.Data.Points.Import.E57"
            "Aardvark.Data.Points.Import.Yxh"
            "Aardvark.Data.Points.Import.Ply"
            "Aardvark.Data.Points.Import.Laszip"
        |]
    let mutable private loaded = false

    let private init() =
        lock loaders (fun () ->
            if not loaded then
                loaded <- true
                for l in loaders do
                    Type.GetType(l) |> ignore
        )



    let gc (input : string) (key : string) (output : string) =
        init()
        
        use output = PointCloud.OpenStore(output, LruDictionary(1L <<< 30))
        use input = PointCloud.OpenStore(input, LruDictionary(1L <<< 30))
        let set = input.GetPointSet(key)   
       
        let storeStructure (node : IPointCloudNode) =
            let queue = Queue<IPointCloudNode>()
            queue.Enqueue(node)

            let mutable i = 0
            while queue.Count > 0 do
                let n = queue.Dequeue()
                output.Add(string n.Id, n)

                if i % 100000 = 0 then
                    Log.line "%d nodes" i
                    output.Flush()

                if not (isNull n.Subnodes) then
                    for c in n.Subnodes do
                        if not (isNull c) then
                            let c = c.Value
                            if not (isNull c) then queue.Enqueue c

                i <- i + 1

        let storeAttributes (node : IPointCloudNode) =
            let queue = Queue<IPointCloudNode>()
            queue.Enqueue(node)
            
            let mutable i = 0
            while queue.Count > 0 do
                let n = queue.Dequeue()
                
                if n.HasPositions then output.Add(n.Positions.Id, n.Positions.Value)
                if n.HasNormals then output.Add(n.Normals.Id, n.Normals.Value)
                if n.HasColors then output.Add(n.Colors.Id, n.Colors.Value)
                if n.HasKdTree then output.Add(n.KdTree.Id, n.KdTree.Value.Data)
                if n.HasIntensities then output.Add(n.Intensities.Id, n.Intensities.Value)
                if n.HasClassifications then output.Add(n.Classifications.Id, n.Classifications.Value)
    
                if i % 1000 = 0 then
                    Log.line "%d datas" i
                    output.Flush()

                if not (isNull n.Subnodes) then
                    for c in n.Subnodes do
                        if not (isNull c) then
                            let c = c.Value
                            if not (isNull c) then queue.Enqueue c
                            
                i <- i + 1

        let root = set.Root.Value

        output.Add(key, set)
        storeStructure root
        storeAttributes root

    let withInCoreStructure (n : LodTreeInstance) =
        match n.root with
        | :? InCoreStructureTree -> n
        | _ -> 
            let root = InCoreStructureTree(n.root, None, None)
            let cnt = root.Build()
            Log.warn "loaded %d nodes" cnt
            { n with root = root }
        
    let withSplitLimit (limit : int) (n : LodTreeInstance) =
        { n with root = TreeViewNode(n.root, limit, None, None) }
        

    let private cache = LruDictionary(1L <<< 30)

    let private importAux (import : string -> Aardvark.Data.Points.ImportConfig -> PointSet) (sourceName : string) (file : string) (key : string) (store : string) (uniforms : list<string * IMod>) =
        init()

        let store = PointCloud.OpenStore(store, cache)
        
        let key = 
            if String.IsNullOrEmpty key then
                try
                    let test = store.GetByteArray("Index")
                    if isNull test then failwith "no key given"
                    else System.Text.Encoding.Unicode.GetString(test)
                with _ ->
                    failwith "no key given"
            else
                key
        
        let set = store.GetPointSet(key)

        let points = 
            if isNull set then
                Log.startTimed "import"
                let config = 
                    Aardvark.Data.Points.ImportConfig.Default
                        .WithStorage(store)
                        .WithKey(key)
                        .WithVerbose(true)
                        .WithMaxChunkPointCount(10000000)
                        //.WithEstimateKdNormals(Func<_,_,_>(fun (t : PointRkdTreeD<_,_>) (a : V3f[]) -> a.EstimateNormals(t, 5)))
        
                let res = import file config
                store.Add("Index", System.Text.Encoding.Unicode.GetBytes key)

                store.Flush()
                Log.stop()
                res
            else
                set

        let root = points.Root.Value
        let bounds = root.Cell.BoundingBox
        //let c = V3d root.CentroidLocal + root.Center
        //let filter = FilterInsideBox3d(Box3d.FromCenterAndSize(c, float root.CentroidLocalStdDev * V3d.III))
            
        //let root = FilteredNode.Create(root,filter)

        //let query = root.QueryPointsNearPlane(Plane3d(V3d.OOI,c), 1.0) |> Seq.toList
        //printfn "%A" query

        let trafo = Similarity3d(1.0, Euclidean3d(Rot3d.Identity, -bounds.Center))
        let source = Symbol.Create sourceName
        let root = PointTreeNode(System.Guid.NewGuid(), store.Cache, source, trafo, None, None, 0, root) :> ILodTreeNode

        let uniforms = MapExt.ofList uniforms
        let uniforms = MapExt.add "Scales" (Mod.constant 1.0 :> IMod) uniforms
        

        { 
            root = root
            uniforms = uniforms
        }
        
    /// imports a file into the given store (guessing the format by extension)
    let import (sourceName : string) (file : string) (store : string) (uniforms : list<string * IMod>) =
        let key = System.IO.Path.GetFileNameWithoutExtension(file).ToLower()
        importAux (fun file cfg -> PointCloud.Import(file, cfg)) sourceName file key store uniforms

    /// imports an ASCII file into the given store
    /// valid tokens: nx|ny|nz|px|py|pz|rf|gf|bf|af|x|y|z|r|g|b|a|i|_
    let importAscii (sourceName : string) (fmt : string) (file : string) (store : string) (uniforms : list<string * IMod>) =
        let fmt = AsciiFormatParser.parseTokens fmt
        let key = System.IO.Path.GetFileNameWithoutExtension(file).ToLower()
        let import (file : string) (cfg : ImportConfig) =
            let chunks = Ascii.Chunks(file, fmt, cfg.ParseConfig)
            PointCloud.Chunks(chunks, cfg)

        importAux import sourceName file key store uniforms
        
    /// loads the specified key from the store
    let load (sourceName : string) (key : string) (store : string) (uniforms : list<string * IMod>) =
        let import (file : string) (cfg : ImportConfig) =
            failwithf "key not found: %A" key

        importAux import sourceName key key store uniforms



    let ofPointSet (uniforms : list<string * IMod>) (set : PointSet) =
        let store = set.Storage
        let root = PointTreeNode(System.Guid.NewGuid(), store.Cache, Symbol.CreateNewGuid(), Similarity3d.Identity, None, None, 0, set.Root.Value) :> ILodTreeNode
        let uniforms = MapExt.ofList uniforms
        { 
            root = root
            uniforms = uniforms
        }
        
    let ofPointCloudNode (uniforms : list<string * IMod>) (root : IPointCloudNode) =
        let store = root.Storage
        let root = PointTreeNode(System.Guid.NewGuid(), store.Cache, Symbol.CreateNewGuid(), Similarity3d.Identity, None, None, 0, root) :> ILodTreeNode
        let uniforms = MapExt.ofList uniforms
        { 
            root = root
            uniforms = uniforms
        }
    let filter (filter : IFilter) (i : LodTreeInstance) =
        match i.root with
        | :? PointTreeNode as node ->
            let o = node.Original
            let n = FilteredNode.Create(o, filter)
            { i with root = node.WithPointCloudNode(n) }
        | _ ->
            failwith "not implemented"


    let normalizeTo (box : Box3d) (instance : LodTreeInstance) =
        let tree = instance.root

        let bounds = tree.WorldBoundingBox
        let scale = (box.Size / bounds.Size).NormMin
        let t = 
            Trafo3d.Translation(box.Center - bounds.Center) * 
            Trafo3d.Scale scale

        let uniforms = instance.uniforms
        let uniforms = MapExt.add "Scales" (Mod.constant scale :> IMod) uniforms
        let uniforms = MapExt.add "ModelTrafo" (Mod.constant t :> IMod) uniforms


        {
            root = tree
            uniforms = uniforms
        }

    let normalize (maxSize : float) (instance : LodTreeInstance) =
        normalizeTo (Box3d.FromCenterAndSize(V3d.Zero, V3d.III * maxSize)) instance
    
    let trafo (t : IMod<Trafo3d>) (instance : LodTreeInstance) =
        let uniforms = instance.uniforms

        let inline getScale (m : M44d) =
            let sx = m * V4d.IOOO |> Vec.length
            let sy = m * V4d.OIOO |> Vec.length
            let sz = m * V4d.OOIO |> Vec.length
            (sx + sy + sz) / 3.0

        let uniforms =
            match MapExt.tryFind "ModelTrafo" uniforms with
            | Some (:? IMod<Trafo3d> as old) -> 
                let n = Mod.map2 (*) old t
                MapExt.add "ModelTrafo" (n :> IMod) uniforms
            | _ ->
                MapExt.add "ModelTrafo" (t :> IMod) uniforms

        let uniforms =
            match MapExt.tryFind "Scales" uniforms with
            | Some (:? IMod<float> as sOld) -> 
                let sNew = t |> Mod.map (fun o -> getScale o.Forward)
                let sFin = Mod.map2 (*) sOld sNew
                MapExt.add "Scales" (sFin :> IMod) uniforms
            | _ ->
                let sNew = t |> Mod.map (fun o -> getScale o.Forward)
                MapExt.add "Scales" (sNew :> IMod) uniforms
                
        { instance with uniforms = uniforms }
        
    let translate (shift : V3d) (instance : LodTreeInstance) =
        trafo (Mod.constant (Trafo3d.Translation(shift))) instance
        
    let scale (scale : float) (instance : LodTreeInstance) =
        trafo (Mod.constant (Trafo3d.Scale(scale))) instance
        
    let transform (t : Trafo3d) (instance : LodTreeInstance) =
        trafo (Mod.constant t) instance

[<Flags>]
type PointVisualization =
    | None          = 0x000000
    | Color         = 0x000001
    | Normals       = 0x000002
    | White         = 0x000004
    | Lighting      = 0x000100
    | OverlayLod    = 0x001000
    | Antialias     = 0x002000
    | FancyPoints   = 0x004000

[<ReflectedDefinition>]
module PointSetShaders =
    open FShade
    open Aardvark.Base.Rendering


    let constantColor (c : C4f) (v : Effects.Vertex) =
        let c = c.ToV4d()
        vertex {
            return { v with c = c }
        }


    let heatMapColors =
        let fromInt (i : int) =
            C4b(
                byte ((i >>> 16) &&& 0xFF),
                byte ((i >>> 8) &&& 0xFF),
                byte (i &&& 0xFF),
                255uy
            ).ToC4f().ToV4d()

        Array.map fromInt [|
            0x1639fa
            0x2050fa
            0x3275fb
            0x459afa
            0x55bdfb
            0x67e1fc
            0x72f9f4
            0x72f8d3
            0x72f7ad
            0x71f787
            0x71f55f
            0x70f538
            0x74f530
            0x86f631
            0x9ff633
            0xbbf735
            0xd9f938
            0xf7fa3b
            0xfae238
            0xf4be31
            0xf29c2d
            0xee7627
            0xec5223
            0xeb3b22
        |]

    let heat (tc : float) =
        let tc = clamp 0.0 1.0 tc
        let fid = tc * float heatMapColors.Length - 0.5

        let id = int (floor fid)
        if id < 0 then 
            heatMapColors.[0]
        elif id >= heatMapColors.Length - 1 then
            heatMapColors.[heatMapColors.Length - 1]
        else
            let c0 = heatMapColors.[id]
            let c1 = heatMapColors.[id + 1]
            let t = fid - float id
            (c0 * (1.0 - t) + c1 * t)


    type UniformScope with
        member x.MagicExp : float = x?MagicExp
        member x.PointVisualization : PointVisualization = x?PointVisualization
        member x.Overlay : float[] = x?StorageBuffer?Overlay
        member x.ModelTrafos : M44d[] = x?StorageBuffer?ModelTrafos
        member x.ModelViewTrafos : M44d[] = x?StorageBuffer?ModelViewTrafos
        member x.Scales : float[] = x?StorageBuffer?Scales

    type Vertex =
        {
            [<Position>] pos : V4d
            [<Normal>] n : V3d
            [<Semantic("Offsets")>] offset : V3d
        }


    let offset ( v : Vertex) =
        vertex {
            return  { v with pos = v.pos + V4d(v.offset, 0.0)}
        }
        
    
    type PointVertex =
        {
            [<Position>] pos : V4d
            [<Color; Interpolation(InterpolationMode.Flat)>] col : V4d
            //[<Normal>] n : V3d
            [<Semantic("ViewCenter"); Interpolation(InterpolationMode.Flat)>] vc : V3d
            [<Semantic("ViewPosition")>] vp : V3d
            [<Semantic("AvgPointDistance")>] dist : float
            [<Semantic("DepthRange"); Interpolation(InterpolationMode.Flat)>] depthRange : float
            [<PointSize>] s : float
            [<Semantic("PointPixelSize")>] ps : float
            [<PointCoord>] c : V2d
            [<Normal>] n : V4d
            [<Semantic("TreeId")>] id : int
            [<Semantic("MaxTreeDepth")>] treeDepth : int
            [<FragCoord>] fc : V4d
            [<SamplePosition>] sp : V2d
        }


    let flipNormal (n : V3d) =
        let n = Vec.normalize n


        //let a = Vec.dot V3d.IOO n |> abs
        //let b = Vec.dot V3d.OIO n |> abs
        //let c = Vec.dot V3d.OOI n |> abs

        0.5 * (n + V3d.III)

        //let mutable n = n
        //let x = n.X
        //let y = n.Y
        //let z = n.Z


        //let a = abs (atan2 y x)
        //let b = abs (atan2 z x)
        //let c = abs (atan2 z y)

        //let a = min a (Constant.Pi - a) / Constant.PiHalf |> clamp 0.0 1.0
        //let b = min b (Constant.Pi - b) / Constant.PiHalf |> clamp 0.0 1.0
        //let c = min c (Constant.Pi - c) / Constant.PiHalf |> clamp 0.0 1.0

        //let a = sqrt (1.0 - a*a)
        //let b = sqrt (1.0 - b*b)
        //let c = sqrt (1.0 - c*c)


        //let a = a + Constant.Pi
        //let b = b + Constant.Pi
        //let c = c + Constant.Pi
        



        

        //V3d(a,b,c)
        //if x > y then
        //    if z > x then
        //        n <- n / n.Z
        //    else
        //        n <- n / n.X
        //else
        //    if z > y then 
        //        n <- n / n.Z
        //    else
        //        n <- n / n.Y

        //0.5 * (n + V3d.III)


        //let n = Vec.normalize n
        //let theta = asin n.Z
        //let phi = atan (abs (n.Y / n.X))
        
        //let theta =
        //    theta + Constant.PiHalf
        //V3d(phi / Constant.PiHalf,theta / Constant.Pi, 1.0)
        //if x > y then
        //    if z > x then
        //        if n.Z < 0.0 then -n
        //        else n
        //    else
        //        if n.X < 0.0 then -n
        //        else n
        //else
        //    if z > y then 
        //        if n.Z < 0.0 then -n
        //        else n
        //    else
        //        if n.Y < 0.0 then -n
        //        else n


    let getNdcPointRadius (vp : V4d) (dist : float) =
        let ppx = uniform.ProjTrafo * (vp + V4d(0.5 * dist, 0.0, 0.0, 0.0))
        let ppy = uniform.ProjTrafo * (vp + V4d(0.0, 0.5 * dist, 0.0, 0.0))
        let ppz = uniform.ProjTrafo * vp

        let ppz = ppz.XYZ / ppz.W
        let d1 = ppx.XYZ / ppx.W - ppz |> Vec.length
        let d2 = ppy.XYZ / ppy.W - ppz |> Vec.length
        0.5 * (d1 + d2)
        
    let div (v : V4d) = v.XYZ / v.W

    

    let lodPointSize (v : PointVertex) =
        vertex { 
            let mv = uniform.ModelViewTrafos.[v.id]
            //let f = if magic then 0.07 else 1.0 / 0.3

            let vp = mv * v.pos
            let pp = div (uniform.ProjTrafo * vp)

            let scale = uniform.Scales.[v.id] 
            let dist = v.dist * scale * 8.0

            let dist = getNdcPointRadius vp dist
            let r0 = 0.0390625 

            let f = abs (dist / r0)
            let r = if f > 0.0001 then 0.3 * r0 * f ** (0.35 * uniform.MagicExp) else dist

            let vpx = uniform.ProjTrafoInv * (V4d(pp.X + r, pp.Y, pp.Z, 1.0)) |> div
            let vpy = uniform.ProjTrafoInv * (V4d(pp.X, pp.Y + r, pp.Z, 1.0)) |> div
            let dist = 0.5 * (Vec.length (vpx - vp.XYZ) + Vec.length (vpy - vp.XYZ))

            let vpz = vp + V4d(0.0, 0.0, 0.5*dist, 0.0)
            let ppx = uniform.ProjTrafo * (vpz + V4d(0.5 * dist, 0.0, 0.0, 0.0))
            let ppy = uniform.ProjTrafo * (vpz + V4d(0.0, 0.5 * dist, 0.0, 0.0))
            let fpp = uniform.ProjTrafo * vpz
            let opp = uniform.ProjTrafo * vp
            
            let pp0 = opp.XYZ / opp.W
            let ppz = fpp.XYZ / fpp.W
            let d1 = ppx.XYZ / ppx.W - ppz |> Vec.length
            let d2 = ppy.XYZ / ppy.W - ppz |> Vec.length
            
            let ndcDist = 0.5 * (d1 + d2)
            let depthRange = abs (pp0.Z - ppz.Z)

            let pixelDist = 
                ndcDist * float uniform.ViewportSize.X * uniform.PointSize
            
            let pixelDist = 
                if ppz.Z < -1.0 then -1.0
                else pixelDist
                


            let col =
                if uniform.PointVisualization &&& PointVisualization.Color <> PointVisualization.None then
                    v.col.XYZ
                else
                    v.n.XYZ * 0.5 + 0.5

            let o = uniform.Overlay.[v.id]
            let h = heat (float v.treeDepth / 6.0)
            let col =
                if uniform.PointVisualization &&& PointVisualization.OverlayLod <> PointVisualization.None then
                    o * h.XYZ + (1.0 - o) * col
                else
                    col

            let pixelDist = 
                if uniform.PointVisualization &&& PointVisualization.Antialias <> PointVisualization.None then pixelDist + 1.0
                else pixelDist

            //let pp = V4d(pp.X, pp.Y, pp.Z + depthRange * pp.W, pp.W)

            //let pixelDist = 
            //    if pixelDist > 30.0 then -1.0
            //    else pixelDist //min pixelDist 30.0

            return { v with ps = float (int pixelDist); s = pixelDist; pos = fpp; depthRange = depthRange; vp = vpz.XYZ; vc = vpz.XYZ; col = V4d(col, v.col.W) }
        }



    let lodPointSize2 (v : PointVertex) =
        vertex { 
            let mv = uniform.ModelViewTrafos.[v.id]
            //let f = if magic then 0.07 else 1.0 / 0.3

            let vp = mv * v.pos
            let pp = div (uniform.ProjTrafo * vp)

            let pixelSize = uniform.Scales.[v.id]  * uniform.PointSize
            let ndcRadius = pixelSize / V2d uniform.ViewportSize

            let vpx = uniform.ProjTrafoInv * (V4d(pp.X + ndcRadius.X, pp.Y, pp.Z, 1.0)) |> div
            let vpy = uniform.ProjTrafoInv * (V4d(pp.X, pp.Y + ndcRadius.Y, pp.Z, 1.0)) |> div
            let dist = 0.5 * (Vec.length (vpx - vp.XYZ) + Vec.length (vpy - vp.XYZ))

            let vpz = vp + V4d(0.0, 0.0, 0.5*dist, 0.0)
            let fpp = uniform.ProjTrafo * vpz
            let opp = uniform.ProjTrafo * vp
        
            let pp0 = opp.XYZ / opp.W
            let ppz = fpp.XYZ / fpp.W
        
            let depthRange = abs (pp0.Z - ppz.Z)

            let pixelSize = 
                if ppz.Z < -1.0 then -1.0
                else pixelSize
            
            let col =
                if uniform.PointVisualization &&& PointVisualization.Color <> PointVisualization.None then
                    v.col.XYZ
                else
                    V3d.III

            let o = uniform.Overlay.[v.id]
            let h = heat (float v.treeDepth / 6.0)
            let col =
                if uniform.PointVisualization &&& PointVisualization.OverlayLod <> PointVisualization.None then
                    o * h.XYZ + (1.0 - o) * col
                else
                    col

            let pixelSize = 
                if uniform.PointVisualization &&& PointVisualization.Antialias <> PointVisualization.None then pixelSize + 1.0
                else pixelSize

            return { v with ps = float (int pixelSize); s = pixelSize; pos = fpp; depthRange = depthRange; vp = vpz.XYZ; vc = vpz.XYZ; col = V4d(col, v.col.W) }
        }



    type Fragment =
        {
            [<Color>] c : V4d
            [<Depth(DepthWriteMode.OnlyGreater)>] d : float
        }
        
    let lodPointCircularMSAA (v : PointVertex) =
        fragment {
            let mutable cc = v.c
            if uniform.PointVisualization &&& PointVisualization.Antialias <> PointVisualization.None then
                cc <- (v.c * v.ps + 2.0 * v.sp - V2d.II) / v.ps

            let c = cc * 2.0 - V2d.II
            let f = Vec.dot c c - 1.0
            if f > 0.0 then discard()
            
            let t = 1.0 - sqrt (-f)
            let depth = v.fc.Z
            let outDepth = depth + v.depthRange * t
            
            let mutable alpha = v.col.W
            let mutable color = v.col.XYZ
            
            if uniform.PointVisualization &&& PointVisualization.FancyPoints <> PointVisualization.None then
                let vd = heat(v.ps / 8.0).XYZ
                color <- 0.5 * (vd + V3d.III)
                
            if uniform.PointVisualization &&& PointVisualization.Lighting <> PointVisualization.None then
                let diffuse = sqrt -f
                color <- color * diffuse

            return { c = V4d(color, alpha); d = outDepth }
        }

    let lodPointCircular (v : PointVertex) =
        fragment {
            let mutable cc = v.c
            let c = v.c * 2.0 - V2d.II
            let f = Vec.dot c c - 1.0
            if f > 0.0 then discard()
            
            let t = 1.0 - sqrt (-f)
            let depth = v.fc.Z
            let outDepth = depth + v.depthRange * t
            
            let mutable alpha = v.col.W
            let mutable color = v.col.XYZ

            if uniform.PointVisualization &&& PointVisualization.Antialias <> PointVisualization.None then
                let dx = ddx(v.c) * 2.0
                let dy = ddy(v.c) * 2.0
                let dfx = 2.0*c.X*dx.X + 2.0*c.Y*dx.Y
                let dfy = 2.0*c.X*dy.X + 2.0*c.Y*dy.Y
                let d = abs f / sqrt (dfx * dfx + dfy * dfy)
                alpha <- min 1.0 (d / 2.0)
                
            if uniform.PointVisualization &&& PointVisualization.FancyPoints <> PointVisualization.None then
                let vd = heat(v.ps / 8.0).XYZ
                color <- 0.5 * (vd + V3d.III)
                
            if uniform.PointVisualization &&& PointVisualization.Lighting <> PointVisualization.None then
                let c = 
                    if uniform.PointVisualization &&& PointVisualization.Antialias <> PointVisualization.None then
                        c * (1.0 + 2.0 / v.ps)
                    else
                        c

                let f = Vec.dot c c
                let diffuse = sqrt (max 0.0 (1.0 - f))
                color <- color * diffuse

            return { c = V4d(color, alpha); d = outDepth }
        }

    //let cameraLight (v : PointVertex) =
    //    fragment {
    //        let mutable color = v.col.XYZ

    //        if uniform.PointVisualization &&& PointVisualization.FancyPoints <> PointVisualization.None then
    //            let vd = heat(v.ps / 8.0).XYZ
    //            color <- 0.5 * (vd + V3d.III)

    //        if uniform.PointVisualization &&& PointVisualization.Lighting <> PointVisualization.None then
                
    //            let mutable c = v.c * V2d(2.0, 2.0) - V2d.II
                
    //            if uniform.PointVisualization &&& PointVisualization.Antialias <> PointVisualization.None then
    //                c <- c * (1.0 + 2.0 / v.ps)
    //            let f = Vec.dot c c
    //            let z = sqrt (max 0.0 (1.0 - f))
    //            //let sn = V3d(c.X, c.Y, -z)
                
    //            let dSphere = z //Vec.dot sn vd |> abs
    //            //let dPlane = Vec.dot vn vd |> abs

    //            //let t = lvn
    //            //let pp : float = uniform?Planeness
                
    //            //let t = 
    //            //    if pp < 0.01 then 0.0
    //            //    else 1.0 - (1.0 - t) ** pp
 
    //            let diffuse = dSphere //(1.0 - t) * dSphere + t * dPlane
    //            color <- color * diffuse

    //        return V4d(color, v.col.W)
    //    }

    let env =
        samplerCube {
            texture uniform?EnvMap
            filter Filter.MinMagMipLinear
        }
    let envMap (v : PointVertex) =
        fragment {
            let c = v.c * V2d(2.0, 2.0) - V2d.II
            let f = Vec.dot c c
            let z = sqrt (max 0.0 (1.0 - f))        
            let vn = V3d(c.X, -c.Y, z)

            let wn = uniform.ViewTrafoInv * V4d(vn, 0.0) |> Vec.xyz |> Vec.normalize
            let d = uniform.ViewTrafoInv * V4d(v.vp, 0.0) |> Vec.xyz |> Vec.normalize
            //let cp = uniform.ViewTrafoInv.C3.XYZ
            
            let rc = env.Sample(Vec.reflect d wn).XYZ
            let tc = env.Sample(Vec.refract d wn 0.9).XYZ

            let ec = 0.8 * tc + 0.05 * rc + 0.15 * v.col.XYZ
            
            return V4d(ec, v.col.W)
        }

    let normalColor ( v : Vertex) =
        fragment {
            let mutable n = Vec.normalize v.n
            if n.Z < 0.0 then n <- -n

            let n = (n + V3d.III) * 0.5
            return V4d(n, 1.0)
        }<|MERGE_RESOLUTION|>--- conflicted
+++ resolved
@@ -80,25 +80,18 @@
 
 
 
-    type PointTreeNode(pointCloudId : System.Guid, cache : LruDictionary<string, obj>, source : Symbol, globalTrafo : Similarity3d, root : Option<PointTreeNode>, parent : Option<PointTreeNode>, level : int, self : IPointCloudNode) as this =
+    type PointTreeNode(cache : LruDictionary<string, obj>, source : Symbol, globalTrafo : Similarity3d, root : Option<PointTreeNode>, parent : Option<PointTreeNode>, level : int, self : IPointCloudNode) as this =
         static let cmp = Func<float,float,int>(compare)
         
         let globalTrafoTrafo = Trafo3d globalTrafo
-<<<<<<< HEAD
-=======
         let worldBounds = self.BoundingBoxExactGlobal  //  todo hackihack
         let worldCellBounds = self.Cell.BoundingBox //.BoundingBoxExactGlobal
         let localBounds = worldBounds.Transformed(globalTrafoTrafo)
         let localCellBounds = worldCellBounds.Transformed(globalTrafoTrafo)
->>>>>>> d2a304c6
         let cell = self.Cell
         let isLeaf = self.IsLeaf
         let id = self.Id
         let scale = globalTrafo.Scale
-        let worldCellBounds = cell.BoundingBox
-        let localCellBounds = worldCellBounds.Transformed(globalTrafoTrafo)
-        let worldBounds = worldCellBounds
-        let localBounds = worldBounds.Transformed(globalTrafoTrafo)
 
         //let mutable refCount = 0
         //let mutable livingChildren = 0
@@ -141,7 +134,7 @@
                 0.0
 
         let load (ct : CancellationToken) (ips : MapExt<string, Type>) =
-            //cache.GetOrCreate(cacheId self, fun () ->
+            cache.GetOrCreate(cacheId self, fun () ->
                 let center = self.Center
                 let attributes = SymbolDict<Array>()
                 let mutable uniforms = MapExt.empty
@@ -155,7 +148,6 @@
                 let positions = 
                     let inline fix (p : V3f) = globalTrafo1.TransformPos (V3d p) |> V3f
                     original |> Array.map fix
-                if positions.Length = 0 then Log.error "ALAAAAAAAARRRRRRRMMMMMMMMMM empty!!"
                 attributes.[DefaultSemantic.Positions] <- positions
                 vertexSize <- vertexSize + 12L
 
@@ -226,8 +218,7 @@
                         )
                     let mem = positions.LongLength * vertexSize
                     let res = geometry, uniforms
-                    //struct (res :> obj, mem)
-                    geometry, uniforms
+                    struct (res :> obj, mem)
                 else
                     let geometry =
                         IndexedGeometry(
@@ -237,10 +228,9 @@
                 
                     let mem = positions.LongLength * vertexSize
                     let res = geometry, uniforms
-                    //struct (res :> obj, mem)
-                    geometry, uniforms
-            //)
-            //|> unbox<IndexedGeometry * MapExt<string, Array>>
+                    struct (res :> obj, mem)
+            )
+            |> unbox<IndexedGeometry * MapExt<string, Array>>
 
         let angle (view : Trafo3d) =
             let cam = view.Backward.C3.XYZ
@@ -274,7 +264,6 @@
         member x.WithPointCloudNode(r : IPointCloudNode) =
             assert(level = 0 && Option.isNone parent)
             PointTreeNode(
-                System.Guid.NewGuid(),
                 cache,
                 source,
                 globalTrafo,
@@ -324,14 +313,6 @@
             match root with
             | Some r -> r
             | None -> x
-
-        member x.Delete(b : Box3d) =
-            let nodeFullyInside = Func<_,_>(fun (node : IPointCloudNode) -> b.Contains(node.Cell.BoundingBox))
-            let nodeFullyOutside = Func<_,_>(fun (node : IPointCloudNode) -> not(b.Contains(node.Cell.BoundingBox)) && not(b.Intersects(node.Cell.BoundingBox)))
-            let pointCountains = Func<_,_>(fun (v : V3d) -> b.Contains(v))
-            let n = self.Delete(nodeFullyInside,nodeFullyOutside,pointCountains,self.Storage,CancellationToken.None)
-            Log.line "Deleted"
-            PointTreeNode(System.Guid.NewGuid(), cache, source, globalTrafo, root, parent, level, n)
 
         member x.Children  =
             match children with
@@ -360,7 +341,7 @@
                                                 unbox<ILodTreeNode> n |> Some
                                             | _ -> 
                                                 //Log.warn "alloc %A" id
-                                                PointTreeNode(pointCloudId, cache, source, globalTrafo, Some this.Root, Some this, level + 1, c) :> ILodTreeNode |> Some
+                                                PointTreeNode(cache, source, globalTrafo, Some this.Root, Some this, level + 1, c) :> ILodTreeNode |> Some
                                 )
                         children <- Some c
                         c :> seq<_>
@@ -411,14 +392,12 @@
             member x.Acquire() = x.Acquire()
             member x.Release() = x.Release()
 
-        member x.PointCloudId = pointCloudId
-
         override x.GetHashCode() = 
-            HashCode.Combine(pointCloudId.GetHashCode(), x.DataSource.GetHashCode(), self.Id.GetHashCode())
+            HashCode.Combine(x.DataSource.GetHashCode(), self.Id.GetHashCode())
 
         override x.Equals o =
             match o with
-                | :? PointTreeNode as o -> x.PointCloudId = o.PointCloudId && x.DataSource = o.DataSource && self.Id = o.Id
+                | :? PointTreeNode as o -> x.DataSource = o.DataSource && self.Id = o.Id
                 | _ -> false
     
     module IndexedGeometry =
@@ -712,7 +691,7 @@
 
         let trafo = Similarity3d(1.0, Euclidean3d(Rot3d.Identity, -bounds.Center))
         let source = Symbol.Create sourceName
-        let root = PointTreeNode(System.Guid.NewGuid(), store.Cache, source, trafo, None, None, 0, root) :> ILodTreeNode
+        let root = PointTreeNode(store.Cache, source, trafo, None, None, 0, root) :> ILodTreeNode
 
         let uniforms = MapExt.ofList uniforms
         let uniforms = MapExt.add "Scales" (Mod.constant 1.0 :> IMod) uniforms
@@ -750,7 +729,7 @@
 
     let ofPointSet (uniforms : list<string * IMod>) (set : PointSet) =
         let store = set.Storage
-        let root = PointTreeNode(System.Guid.NewGuid(), store.Cache, Symbol.CreateNewGuid(), Similarity3d.Identity, None, None, 0, set.Root.Value) :> ILodTreeNode
+        let root = PointTreeNode(store.Cache, Symbol.CreateNewGuid(), Similarity3d.Identity, None, None, 0, set.Root.Value) :> ILodTreeNode
         let uniforms = MapExt.ofList uniforms
         { 
             root = root
@@ -759,7 +738,7 @@
         
     let ofPointCloudNode (uniforms : list<string * IMod>) (root : IPointCloudNode) =
         let store = root.Storage
-        let root = PointTreeNode(System.Guid.NewGuid(), store.Cache, Symbol.CreateNewGuid(), Similarity3d.Identity, None, None, 0, root) :> ILodTreeNode
+        let root = PointTreeNode(store.Cache, Symbol.CreateNewGuid(), Similarity3d.Identity, None, None, 0, root) :> ILodTreeNode
         let uniforms = MapExt.ofList uniforms
         { 
             root = root
