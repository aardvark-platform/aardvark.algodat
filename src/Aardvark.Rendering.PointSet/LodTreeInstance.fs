namespace Aardvark.Rendering.PointSet

open System
open System.Collections.Generic
open System.Threading
open System.Threading.Tasks
open Aardvark.Geometry
open Aardvark.Geometry.Points
open Aardvark.Data.Points
open Aardvark.Data.Points.Import
open Aardvark.Base
open FSharp.Data.Adaptive

module LodTreeInstance =

    module Semantic =
        let Intensities = Sym.ofString "Intensities"
        let Classifications = Sym.ofString "Classifications"

    module private AsciiFormatParser =
        open System.Text.RegularExpressions
        open Aardvark.Data.Points.Import

        let private tokens =
            LookupTable.lookupTable [
                "x", Ascii.Token.PositionX
                "y", Ascii.Token.PositionY
                "z", Ascii.Token.PositionZ
                "px", Ascii.Token.PositionX
                "py", Ascii.Token.PositionY
                "pz", Ascii.Token.PositionZ

                "r", Ascii.Token.ColorR
                "g", Ascii.Token.ColorG
                "b", Ascii.Token.ColorB
                "a", Ascii.Token.ColorA
                "rf", Ascii.Token.ColorRf
                "gf", Ascii.Token.ColorGf
                "bf", Ascii.Token.ColorBf
                "af", Ascii.Token.ColorAf

                "i", Ascii.Token.Intensity
                "_", Ascii.Token.Skip

                "nx", Ascii.Token.NormalX
                "ny", Ascii.Token.NormalY
                "nz", Ascii.Token.NormalZ
                
            ]
            
        let private token = Regex @"^(nx|ny|nz|px|py|pz|rf|gf|bf|af|x|y|z|r|g|b|a|i|_)[ \t]*"

        let private usage =
            "[Ascii] valid tokens: nx|ny|nz|px|py|pz|rf|gf|bf|af|x|y|z|r|g|b|a|i|_"


        let tryParseTokens (str : string) =
            let str = str.Trim()
            let rec parseTokens (start : int) (str : string) =
                if start >= str.Length then
                    Some []
                else
                    let m = token.Match(str, start, str.Length - start)
                    if m.Success then
                        let t = tokens m.Groups.[1].Value
                        match parseTokens (m.Index + m.Length) str with
                        | Some rest -> 
                            Some (t :: rest)
                        | None ->
                            None
                    else
                        None

            match parseTokens 0 str with
            | Some t -> List.toArray t |> Some
            | None -> None

        let parseTokens (str : string) =
            match tryParseTokens str with
            | Some t -> t
            | None ->
                failwith usage
        


    let isOrtho (proj : Trafo3d) = proj.Forward.R3.ApproximateEquals(V4d.OOOI,1E-8)

    type PointTreeNode private(pointCloudId : System.Guid, world : obj, cache : LruDictionary<string, obj>, source : Symbol, globalTrafo : Similarity3d, root : Option<PointTreeNode>, parent : Option<PointTreeNode>, level : int, self : IPointCloudNode) as this =
    
        static let cmp = Func<float,float,int>(compare)

        static let simToString (s : Similarity3d) =
            let sb = System.Text.StringBuilder()
            sb.Append( sprintf "%E " s.Scale ) |> ignore
            sb.Append( sprintf "%E %E %E %E " s.Rot.X s.Rot.Y s.Rot.Z s.Rot.W ) |> ignore
            sb.Append( sprintf "%E %E %E" s.Trans.X s.Trans.Y s.Trans.Z ) |> ignore
            sb.ToString()
        
        static let nodeId (n : IPointCloudNode) (globalTrafo : Similarity3d) (level : int) =
            (string n.Id) + (simToString globalTrafo) + (sprintf "%d" level) + "PointTreeNode"
            
            
        static let cacheId (n : IPointCloudNode) (globalTrafo : Similarity3d) (level : int) =
            (string n.Id) + (simToString globalTrafo) + (sprintf "%d" level) + "GeometryData"

        static let load (ct : CancellationToken) 
                        (ips : MapExt<string, Type>) 
                        (cache : LruDictionary<string, obj>) 
                        (self : IPointCloudNode)
                        (globalTrafo : Similarity3d)
                        (localBounds : Box3d)
                        (level : int) =
            let cid = cacheId self globalTrafo level
            cache.GetOrCreate(cid, fun () ->
                let scale = globalTrafo.Scale
                let center = self.Center
                let attributes = SymbolDict<Array>()
                let mutable uniforms = MapExt.empty
                let mutable vertexSize = 0L
                try

                    let original =
                        if self.HasPositions then self.Positions.Value
                        else [| V3f(System.Single.NaN, System.Single.NaN, System.Single.NaN) |]
                    
<<<<<<< HEAD
                let globalTrafo1 = globalTrafo * Euclidean3d(Rot3d.Identity, center)
                let positions = 
                    let inline fix (p : V3f) = globalTrafo1.TransformPos (V3d p) |> V3f
                    original |> Array.map fix
                attributes.[DefaultSemantic.Positions] <- positions
                vertexSize <- vertexSize + 12L

                if MapExt.containsKey "Colors" ips then
                    let colors = 
                        if self.HasColors  then self.Colors.Value
                        else Array.create original.Length C4b.White
                    attributes.[DefaultSemantic.Colors] <- colors
                    vertexSize <- vertexSize + 4L
           
                if MapExt.containsKey "Normals" ips then
                    let normals = 
                        if self.HasNormals then self.Normals.Value
                        else Array.create original.Length V3f.OOO

                    let normals =
                        let normalMat = (Trafo3d globalTrafo.Euclidean.Rot).Backward.Transposed.UpperLeftM33()
                        let inline fix (p : V3f) = normalMat * (V3d p) |> V3f
                        normals |> Array.map fix

                    attributes.[DefaultSemantic.Normals] <- normals
=======
                    let globalTrafo1 = globalTrafo * Euclidean3d(Rot3d.Identity, center)
                    let positions = 
                        let inline fix (p : V3f) = globalTrafo1.TransformPos (V3d p) |> V3f
                        original |> Array.map fix
                    attributes.[DefaultSemantic.Positions] <- positions
>>>>>>> 8337867d
                    vertexSize <- vertexSize + 12L

                    if MapExt.containsKey "Colors" ips then
                        let colors = 
                            if self.HasColors  then self.Colors.Value
                            else Array.create original.Length C4b.White
                        attributes.[DefaultSemantic.Colors] <- colors
                        vertexSize <- vertexSize + 4L
           
                    if MapExt.containsKey "Normals" ips then
                        let normals = 
                            if self.HasNormals then self.Normals.Value
                            else Array.create original.Length V3f.OOO

                        let normals =
                            let normalMat = (Trafo3d globalTrafo.EuclideanTransformation.Rot).Backward.Transposed |> M33d.op_Explicit
                            let inline fix (p : V3f) = normalMat * (V3d p) |> V3f
                            normals |> Array.map fix

                        attributes.[DefaultSemantic.Normals] <- normals
                        vertexSize <- vertexSize + 12L

                    if MapExt.containsKey "Intensities" ips then
                        let arr = 
                            if self.HasIntensities then (self.Intensities.Value)
                            else Array.replicate original.Length 0

                        attributes.[Semantic.Intensities] <- arr
                        vertexSize <- vertexSize + 4L
                
                    if MapExt.containsKey "Classifications" ips then
                        let arr = 
                            if self.HasClassifications then (self.Classifications.Value |> Array.map int)
                            else Array.replicate original.Length 0

                        attributes.[Semantic.Classifications] <- arr
                        vertexSize <- vertexSize + 4L
                
                    if MapExt.containsKey "AvgPointDistance" ips then
                        let dist =
                            match self.HasPointDistanceAverage with
                            | true -> float self.PointDistanceAverage
                            | _ -> 0.0

                        let avgDist = 
                            //bounds.Size.NormMax / 40.0
                            if dist <= 0.0 then localBounds.Size.NormMax / 40.0 else dist

                        uniforms <- MapExt.add "AvgPointDistance" ([| float32 (scale * avgDist) |] :> System.Array) uniforms
                    
                    if MapExt.containsKey "TreeLevel" ips then    
                        let arr = [| float32 level |] :> System.Array
                        uniforms <- MapExt.add "TreeLevel" arr uniforms
                    
                    if MapExt.containsKey "MaxTreeDepth" ips then    
                        let depth = 
                            match self.HasMaxTreeDepth with
                                | true -> self.MaxTreeDepth
                                | _ -> 1
                        let arr = [| depth |] :> System.Array
                        uniforms <- MapExt.add "MaxTreeDepth" arr uniforms
                    
                    if MapExt.containsKey "MinTreeDepth" ips then     
                        let depth = 
                            match self.HasMinTreeDepth with
                            | true -> self.MinTreeDepth
                            | _ -> 1
                        let arr = [| depth |] :> System.Array
                        uniforms <- MapExt.add "MinTreeDepth" arr uniforms

                    if original.Length = 0 then
                        let geometry =
                            IndexedGeometry(
                                Mode = IndexedGeometryMode.PointList,
                                IndexedAttributes = 
                                    SymDict.ofList [
                                        DefaultSemantic.Positions, [| V3f(System.Single.NaN, System.Single.NaN, System.Single.NaN) |] :> System.Array
                                        DefaultSemantic.Colors, [| C4b.White |] :> System.Array
                                        DefaultSemantic.Normals, [| V3f.OOI |] :> System.Array
                                    ]
                            )
                        let mem = positions.LongLength * vertexSize
                        let res = geometry, uniforms
                        struct (res :> obj, mem)
                    else
                        let geometry =
                            IndexedGeometry(
                                Mode = IndexedGeometryMode.PointList,
                                IndexedAttributes = attributes
                            )
                
                        let mem = positions.LongLength * vertexSize
                        let res = geometry, uniforms
                        struct (res :> obj, mem)
                with 
                | :? ObjectDisposedException -> 
                    struct ((IndexedGeometry(),MapExt.empty) :> obj, 0L)
                | e -> 
                    Log.warn "[Lod] Exception during GetValue :\n%A" e
                    struct ((IndexedGeometry(),MapExt.empty) :> obj, 0L)
            )
            |> unbox<IndexedGeometry * MapExt<string, Array>>
        
        
        let globalTrafoTrafo = Trafo3d globalTrafo
        
        let worldBounds = self.BoundingBoxExactGlobal  //  todo hackihack
        let worldCellBounds = self.Cell.BoundingBox //.BoundingBoxExactGlobal
        let localBounds = worldBounds.Transformed(globalTrafoTrafo)
        let localCellBounds = worldCellBounds.Transformed(globalTrafoTrafo)
        let cell = self.Cell
        let isLeaf = self.IsLeaf
        let id = self.Id

        //let mutable refCount = 0
        //let mutable livingChildren = 0
        let mutable children : Option<list<ILodTreeNode>> = None
            
        let getAverageDistance (original : V3f[]) (positions : V3f[]) (tree : PointRkdTreeF<_,_>) =
            let heap = List<float>(positions.Length)
            for i in 0 .. original.Length - 1 do
                let q = tree.CreateClosestToPointQuery(Single.PositiveInfinity, 25)
                let l = tree.GetClosest(q, original.[i])
                if l.Count > 1 then
                    let mutable minDist = Double.PositiveInfinity
                    for l in l do
                        let dist = Vec.Distance(positions.[int l.Index], positions.[i])
                        if dist > 0.0f then
                            minDist <- min (float dist) minDist
                    if not (Double.IsInfinity minDist) then
                        heap.HeapEnqueue(cmp, minDist)

            if heap.Count > 0 then
                let fstThrd = heap.Count / 3
                let real = heap.Count - 2 * heap.Count / 3
                for i in 1 .. fstThrd do heap.HeapDequeue(cmp) |> ignore

                let mutable sum = 0.0
                for i in 1 .. real do
                    sum <- sum + heap.HeapDequeue(cmp)
                    
                sum / float real
            elif original.Length > 2 then
                Log.error "empty heap (%d)" original.Length
                0.0
            else 
                0.0

        
            
        let fov (proj : Trafo3d) =
            2.0 * atan(proj.Backward.M00) * Constant.DegreesPerRadian

        let equivalentAngle60 (view : Trafo3d) (proj : Trafo3d) =
            if isOrtho proj then 
               let width = proj.Backward.M00 * 2.0 
               let avgPointDistance = localCellBounds.Size.NormMax / 40.0

               60.0 * avgPointDistance / width
            else 
                let cam = view.Backward.C3.XYZ

                let avgPointDistance = localCellBounds.Size.NormMax / 40.0

                let minDist = localCellBounds.GetMinimalDistanceTo(cam)
                let minDist = max 0.01 minDist

                let angle = Constant.DegreesPerRadian * atan2 avgPointDistance minDist

                let fov = fov proj

                60.0 * angle / fov
        


        //member x.AcquireChild() =
        //    Interlocked.Increment(&livingChildren) |> ignore
    
        static member Create(pointCloudId : System.Guid, world : obj, cache : LruDictionary<string, obj>, source : Symbol, globalTrafo : Similarity3d, root : Option<PointTreeNode>, parent : Option<PointTreeNode>, level : int, self : IPointCloudNode) =
            if isNull self then
                None
            else
                PointTreeNode(pointCloudId, world, cache, source, globalTrafo, root, parent, level, self) |> Some
            

        member x.ReleaseChildren() =
            let old = 
                lock x (fun () -> 
                    let c = children
                    children <- None
                    c
                )

            match old with
            | Some o -> o |> List.iter (fun o -> cache.Add(nodeId (unbox<PointTreeNode> o).Original globalTrafo level, o, 1L <<< 10) |> ignore)
            | None -> ()

        member x.WithPointCloudNode(r : IPointCloudNode) =
            assert(level = 0 && Option.isNone parent)
            if isNull r then
                None
            else
                PointTreeNode(
                    System.Guid.NewGuid(),
                    world,
                    cache,
                    source,
                    globalTrafo,
                    None,
                    None,
                    0, 
                    r
                ) |> Some


        member x.Delete(b : Box3d) =
            let nodeFullyInside = Func<_,_>(fun (node : IPointCloudNode) -> b.Contains(node.Cell.BoundingBox))
            let nodeFullyOutside = Func<_,_>(fun (node : IPointCloudNode) -> not(b.Contains(node.Cell.BoundingBox)) && not(b.Intersects(node.Cell.BoundingBox)))
            let pointCountains = Func<_,_>(fun (v : V3d) -> b.Contains(v))
            let n = self.Delete(nodeFullyInside,nodeFullyOutside,pointCountains,self.Storage,CancellationToken.None, 8192)
            if isNull n then
                None
            else
                PointTreeNode(System.Guid.NewGuid(), world, cache, source, globalTrafo, root, parent, level, n) |> Some

        member x.Acquire() =
            ()
            //if Interlocked.Increment(&refCount) = 1 then
            //    match parent with
            //    | Some p -> p.AcquireChild()
            //    | None -> ()




        member x.Release() =
            lock x (fun () ->
                match children with
                | Some cs -> 
                    for c in cs do (unbox<PointTreeNode> c).ReleaseChildren()
                | None ->
                    ()
            )
            

            //match parent with
            //| Some p -> 
            //    p.ReleaseChildren()
            //| None -> 
            //    ()
            //let destroy = Interlocked.Change(&refCount, fun o -> max 0 (o - 1), o = 1)
            //if destroy then
            //    livingChildren <- 0
            //    children <- None
            //    match parent with
            //    | Some p -> p.ReleaseChild()
            //    | None -> ()

        member x.Original : IPointCloudNode = self

        member x.Root : PointTreeNode =
            match root with
            | Some r -> r
            | None -> x

        member x.Children  =
            match children with
            | Some c -> c :> seq<_>
            | None ->
                lock x (fun () ->
                    match children with
                    | Some c -> c :> seq<_>
                    | None ->
                        let c = 
                            if isNull self.Subnodes then
                                []
                            else
                                self.Subnodes |> Seq.toList |> List.choose (fun c ->
                                    if isNull c then
                                        None
                                    else
                                        try 
                                            let c = c.Value
                                            if isNull c then
                                                None
                                            else
                                                let id = nodeId c globalTrafo level
                                                match cache.TryGetValue id with
                                                | (true, n) ->
                                                    cache.Remove id |> ignore
                                                    unbox<ILodTreeNode> n |> Some
                                                | _ -> 
                                                    //Log.warn "alloc %A" id
                                                    PointTreeNode(pointCloudId, world, cache, source, globalTrafo, Some this.Root, Some this, level + 1, c) :> ILodTreeNode |> Some
                                        with
                                        | :? ObjectDisposedException -> 
                                            None
                                        | e -> 
                                            Log.warn "[Lod] Exception during GetChildren:\n%A" e
                                            None
                                )
                        children <- Some c
                        c :> seq<_>
                                    
                )
         

        member x.Id = id

        member x.GetData(ct, ips) = 
            load ct ips cache self globalTrafo localBounds level
            
        member x.ShouldSplit (splitfactor : float, quality : float, view : Trafo3d, proj : Trafo3d) =
            not isLeaf && equivalentAngle60 view proj > splitfactor / quality

        member x.ShouldCollapse (splitfactor : float, quality : float, view : Trafo3d, proj : Trafo3d) =
            equivalentAngle60 view proj < (splitfactor * 0.75) / quality
            
        member x.SplitQuality (splitfactor : float, view : Trafo3d, proj : Trafo3d) =
            splitfactor / equivalentAngle60 view proj

        member x.CollapseQuality (splitfactor : float, view : Trafo3d, proj : Trafo3d) =
            (splitfactor * 0.75) / equivalentAngle60 view proj

        member x.DataSource = source

        override x.ToString() = 
            sprintf "%s[%d]" (string x.Id) level

        interface ILodTreeNode with
            member x.Id = world
            member x.Root = x.Root :> ILodTreeNode
            member x.Level = level
            member x.Name = x.ToString()
            member x.DataSource = source
            member x.Parent = parent |> Option.map (fun n -> n :> ILodTreeNode)
            member x.Children = x.Children 
            member x.ShouldSplit(s,q,v,p) = x.ShouldSplit(s,q,v,p)
            member x.ShouldCollapse(s,q,v,p) = x.ShouldCollapse(s,q,v,p)
            member x.SplitQuality(s,v,p) = x.SplitQuality(s,v,p)
            member x.CollapseQuality(s,v,p) = x.CollapseQuality(s,v,p)
            member x.DataSize = self.PointCountCell
            member x.TotalDataSize = int self.PointCountTree
            member x.GetData(ct, ips) = x.GetData(ct, ips)
            member x.WorldBoundingBox = worldBounds
            member x.WorldCellBoundingBox = worldCellBounds
            member x.Cell = cell
            member x.DataTrafo = globalTrafoTrafo.Inverse
            member x.Acquire() = x.Acquire()
            member x.Release() = x.Release()

        member x.PointCloudId = pointCloudId

        override x.GetHashCode() = 
            HashCode.Combine(x.DataSource.GetHashCode(), self.Id.GetHashCode())

        override x.Equals o =
            match o with
                | :? PointTreeNode as o -> x.DataSource = o.DataSource && self.Id = o.Id
                | _ -> false
    
    module IndexedGeometry =
        module private Arr = 
            let append (l : Array) (r : Array) =
                let et = l.GetType().GetElementType()
                let res = Array.CreateInstance(et, l.Length + r.Length)
                l.CopyTo(res, 0)
                r.CopyTo(res, l.Length)
                res
            
            let concat (l : seq<Array>) =
                let l = Seq.toList l
                match l with
                | [] -> Array.CreateInstance(typeof<int>, 0)
                | [a] -> a
                | f :: _ ->
                    let len = l |> List.sumBy (fun a -> a.Length)
                    let et = f.GetType().GetElementType()
                    let res = Array.CreateInstance(et, len)
                    let mutable offset = 0
                    for a in l do
                        a.CopyTo(res, offset)
                        offset <- offset + a.Length
                    res

        let union (l : IndexedGeometry) (r : IndexedGeometry) =
            assert (l.Mode = r.Mode)
            assert (isNull l.IndexArray = isNull r.IndexArray)

            let index =
                if isNull l.IndexArray then null
                else Arr.append l.IndexArray r.IndexArray

            let atts =
                l.IndexedAttributes |> Seq.choose (fun (KeyValue(sem, l)) ->
                    match r.IndexedAttributes.TryGetValue(sem) with
                    | (true, r) -> Some (sem, Arr.append l r)
                    | _ -> None
                ) |> SymDict.ofSeq

            IndexedGeometry(
                Mode = l.Mode,
                IndexArray = index,
                IndexedAttributes = atts
            )

        let unionMany (s : seq<IndexedGeometry>) =
            use e = s.GetEnumerator()
            if e.MoveNext() then
                let mutable res = e.Current
                while e.MoveNext() do
                    res <- union res e.Current
                res

            else
                IndexedGeometry()

    type TreeViewNode(inner : ILodTreeNode, limit : int, parent : Option<ILodTreeNode>, root : Option<ILodTreeNode>) as this =
        let root = match root with | Some r -> r | None -> this :> ILodTreeNode

        let isLeaf = inner.TotalDataSize <= limit
                
        member x.ShouldSplit(s,q,v,p) =
            not isLeaf && inner.ShouldSplit(s,q,v,p)

        member x.GetData(ct : CancellationToken, ips : MapExt<string, Type>) =
            if isLeaf then
                let rec traverse (n : ILodTreeNode) =
                    match Seq.toList n.Children with
                    | [] -> [inner.GetData(ct, ips)]
                    | cs -> cs |> List.collect traverse

                let datas = traverse inner
                match datas with
                    | (_,u) :: _ ->
                        Log.warn "merge %d" (List.length datas)
                        let g = datas |> List.map fst |> IndexedGeometry.unionMany
                        g,u
                    | _ -> 
                        failwith ""
            else
                inner.GetData(ct, ips)
        
        interface ILodTreeNode with
            member x.Id = inner.Id
            member x.DataTrafo = inner.DataTrafo
            member x.Root = root
            member x.Level = inner.Level
            member x.Name = inner.Name
            member x.DataSource = inner.DataSource
            member x.Parent = parent
            member x.Children = 
                if isLeaf then Seq.empty
                else inner.Children |> Seq.map (fun n -> TreeViewNode(n, limit, Some (this :> ILodTreeNode), Some root) :> ILodTreeNode)
            member x.ShouldSplit(s,q,v,p) = x.ShouldSplit(s,q,v,p)
            member x.ShouldCollapse(s,q,v,p) = inner.ShouldCollapse(s,q,v,p)
            member x.SplitQuality(s,v,p) = inner.SplitQuality(s,v,p)
            member x.CollapseQuality(s,v,p) = inner.CollapseQuality(s,v,p)
            member x.DataSize = if isLeaf then inner.TotalDataSize else inner.DataSize
            member x.TotalDataSize = inner.TotalDataSize
            member x.GetData(ct, ips) = x.GetData(ct, ips)
            member x.WorldBoundingBox = inner.WorldBoundingBox
            member x.WorldCellBoundingBox = inner.WorldCellBoundingBox
            member x.Cell = inner.Cell
            member x.Acquire() = inner.Acquire()
            member x.Release() = inner.Release()

    type InCoreStructureTree(inner : ILodTreeNode, parent : Option<ILodTreeNode>, root : Option<ILodTreeNode>) as this =
        let root = match root with | Some r -> r | None -> this :> ILodTreeNode
        let mutable children = [] //inner.Children |> Seq.toList |> List.map (fun n -> InCoreStructureTree(n, Some (this :> ILodTreeNode), Some root) :> ILodTreeNode)

        member private x.Build(nodeCount : ref<int>) =
            inc &nodeCount.contents
            children <- 
                inner.Children |> Seq.toList |> List.map (fun n -> 
                    let t = InCoreStructureTree(n, Some (this :> ILodTreeNode), Some root)
                    t.Build(nodeCount)
                    t :> ILodTreeNode
                )

        member x.Build() =
            let cnt = ref 0 
            x.Build(cnt)
            !cnt


        interface ILodTreeNode with
            member x.Id = inner.Id
            member x.DataTrafo = inner.DataTrafo
            member x.Root = root
            member x.Level = inner.Level
            member x.Name = inner.Name
            member x.DataSource = inner.DataSource
            member x.Parent = parent
            member x.Children = children :> seq<_>
            member x.ShouldSplit(s,q,v,p) = inner.ShouldSplit(s,q,v,p)
            member x.ShouldCollapse(s,q,v,p) = inner.ShouldCollapse(s,q,v,p)
            member x.SplitQuality(s,v,p) = inner.SplitQuality(s,v,p)
            member x.CollapseQuality(s,v,p) = inner.CollapseQuality(s,v,p)
            member x.DataSize = inner.DataSize
            member x.TotalDataSize = inner.TotalDataSize
            member x.GetData(ct, ips) = inner.GetData(ct, ips)
            member x.WorldBoundingBox = inner.WorldBoundingBox
            member x.WorldCellBoundingBox = inner.WorldCellBoundingBox
            member x.Cell = inner.Cell
            member x.Acquire() = inner.Acquire()
            member x.Release() = inner.Release()

    let private loaders =
        [|
            "Aardvark.Data.Points.Import.Pts"
            "Aardvark.Data.Points.Import.E57"
            "Aardvark.Data.Points.Import.Yxh"
            "Aardvark.Data.Points.Import.Ply"
            "Aardvark.Data.Points.Import.Laszip"
        |]
    let mutable private loaded = false

    let private init() =
        lock loaders (fun () ->
            if not loaded then
                loaded <- true
                for l in loaders do
                    Type.GetType(l) |> ignore
        )



    let gc (input : string) (key : string) (output : string) =
        init()
        
        use output = PointCloud.OpenStore(output, LruDictionary(1L <<< 30))
        use input = PointCloud.OpenStore(input, LruDictionary(1L <<< 30))
        let set = input.GetPointSet(key)   
       
        let storeStructure (node : IPointCloudNode) =
            let queue = Queue<IPointCloudNode>()
            queue.Enqueue(node)

            let mutable i = 0
            while queue.Count > 0 do
                let n = queue.Dequeue()
                output.Add(string n.Id, n)

                if i % 100000 = 0 then
                    Log.line "%d nodes" i
                    output.Flush()

                if not (isNull n.Subnodes) then
                    for c in n.Subnodes do
                        if not (isNull c) then
                            let c = c.Value
                            if not (isNull c) then queue.Enqueue c

                i <- i + 1

        let storeAttributes (node : IPointCloudNode) =
            let queue = Queue<IPointCloudNode>()
            queue.Enqueue(node)
            
            let mutable i = 0
            while queue.Count > 0 do
                let n = queue.Dequeue()
                
                if n.HasPositions then output.Add(n.Positions.Id, n.Positions.Value)
                if n.HasNormals then output.Add(n.Normals.Id, n.Normals.Value)
                if n.HasColors then output.Add(n.Colors.Id, n.Colors.Value)
                if n.HasKdTree then output.Add(n.KdTree.Id, n.KdTree.Value.Data)
                if n.HasIntensities then output.Add(n.Intensities.Id, n.Intensities.Value)
                if n.HasClassifications then output.Add(n.Classifications.Id, n.Classifications.Value)
    
                if i % 1000 = 0 then
                    Log.line "%d datas" i
                    output.Flush()

                if not (isNull n.Subnodes) then
                    for c in n.Subnodes do
                        if not (isNull c) then
                            let c = c.Value
                            if not (isNull c) then queue.Enqueue c
                            
                i <- i + 1

        let root = set.Root.Value

        output.Add(key, set)
        storeStructure root
        storeAttributes root

    let withInCoreStructure (n : LodTreeInstance) =
        match n.root with
        | :? InCoreStructureTree -> n
        | _ -> 
            let root = InCoreStructureTree(n.root, None, None)
            let cnt = root.Build()
            Log.warn "loaded %d nodes" cnt
            { n with root = root }
        
    let withSplitLimit (limit : int) (n : LodTreeInstance) =
        { n with root = TreeViewNode(n.root, limit, None, None) }
        

    let private cache = LruDictionary(1L <<< 30)

    let private importAux (import : string -> Aardvark.Data.Points.ImportConfig -> PointSet) (sourceName : string) (file : string) (key : string) (store : string) (uniforms : list<string * IAdaptiveValue>) =
        init()

        let store = PointCloud.OpenStore(store, cache)
        
        let key = 
            if String.IsNullOrEmpty key then
                try
                    let test = store.GetByteArray("Index")
                    if isNull test then failwith "no key given"
                    else System.Text.Encoding.Unicode.GetString(test)
                with _ ->
                    failwith "no key given"
            else
                key
        
        let set = store.GetPointSet(key)

        let points = 
            if isNull set then
                Log.startTimed "import"
                let config = 
                    Aardvark.Data.Points.ImportConfig.Default
                        .WithStorage(store)
                        .WithKey(key)
                        .WithVerbose(true)
                        .WithMaxChunkPointCount(10000000)
                        //.WithEstimateKdNormals(Func<_,_,_>(fun (t : PointRkdTreeD<_,_>) (a : V3f[]) -> a.EstimateNormals(t, 5)))
        
                let res = import file config
                store.Add("Index", System.Text.Encoding.Unicode.GetBytes key)

                store.Flush()
                Log.stop()
                res
            else
                set

        let root = points.Root.Value
        let bounds = root.Cell.BoundingBox

        let trafo = Similarity3d(1.0, Euclidean3d(Rot3d.Identity, -bounds.Center))
        let source = Symbol.Create sourceName
        let root = PointTreeNode.Create(System.Guid.NewGuid(), null, store.Cache, source, trafo, None, None, 0, root) 
        match root with
        | Some root ->
            let uniforms = MapExt.ofList uniforms
            let uniforms = MapExt.add "Scales" (AVal.constant V4d.IIII :> IAdaptiveValue) uniforms
            Some { 
                root = root
                uniforms = uniforms
            }
        | None ->
            None
        
    /// imports a file into the given store (guessing the format by extension)
    let import (sourceName : string) (file : string) (store : string) (uniforms : list<string * IAdaptiveValue>) =
        let key = System.IO.Path.GetFileNameWithoutExtension(file).ToLower()
        importAux (fun file cfg -> PointCloud.Import(file, cfg)) sourceName file key store uniforms

    /// imports an ASCII file into the given store
    /// valid tokens: nx|ny|nz|px|py|pz|rf|gf|bf|af|x|y|z|r|g|b|a|i|_
    let importAscii (sourceName : string) (fmt : string) (file : string) (store : string) (uniforms : list<string * IAdaptiveValue>) =
        let fmt = AsciiFormatParser.parseTokens fmt
        let key = System.IO.Path.GetFileNameWithoutExtension(file).ToLower()
        let import (file : string) (cfg : ImportConfig) =
            let chunks = Ascii.Chunks(file, fmt, cfg.ParseConfig)
            PointCloud.Chunks(chunks, cfg)

        importAux import sourceName file key store uniforms
        
    /// loads the specified key from the store
    let load (sourceName : string) (key : string) (store : string) (uniforms : list<string * IAdaptiveValue>) =
        let import (file : string) (cfg : ImportConfig) =
            failwithf "key not found: %A" key

        importAux import sourceName key key store uniforms



    let ofPointSet (uniforms : list<string * IAdaptiveValue>) (set : PointSet) =
        let store = set.Storage
        let root = PointTreeNode.Create(System.Guid.NewGuid(), null, store.Cache, Symbol.CreateNewGuid(), Similarity3d.Identity, None, None, 0, set.Root.Value)
        match root with
        | Some root -> 
            let uniforms = MapExt.ofList uniforms
            Some { 
                root = root
                uniforms = uniforms
            }
        | None ->
            None
        
    let ofPointCloudNode (uniforms : list<string * IAdaptiveValue>) (root : IPointCloudNode) =
        let store = root.Storage
        let root = PointTreeNode.Create(System.Guid.NewGuid(), null, store.Cache, Symbol.CreateNewGuid(), Similarity3d.Identity, None, None, 0, root)
        match root with
        | Some root -> 
            let uniforms = MapExt.ofList uniforms
            Some { 
                root = root
                uniforms = uniforms
            }
        | None ->
            None

    let filter (filter : IFilter) (i : LodTreeInstance) =
        match i.root with
        | :? PointTreeNode as node ->
            let o = node.Original
            let n = FilteredNode.Create(o, filter)
            match node.WithPointCloudNode(n) with
            | Some root -> Some { i with root = root }
            | None -> None
        | _ ->
            failwith "not implemented"


    let normalizeTo (box : Box3d) (instance : LodTreeInstance) =
        let tree = instance.root

        let bounds = tree.WorldBoundingBox
        let scale = V4d.IIII * (box.Size / bounds.Size).NormMin
        let t = 
            Trafo3d.Translation(box.Center - bounds.Center) * 
            Trafo3d.Scale scale.X

        let uniforms = instance.uniforms
        let uniforms = MapExt.add "Scales" (AVal.constant scale :> IAdaptiveValue) uniforms
        let uniforms = MapExt.add "ModelTrafo" (AVal.constant t :> IAdaptiveValue) uniforms


        {
            root = tree
            uniforms = uniforms
        }

    let normalize (maxSize : float) (instance : LodTreeInstance) =
        normalizeTo (Box3d.FromCenterAndSize(V3d.Zero, V3d.III * maxSize)) instance
    
    let trafo (t : aval<Trafo3d>) (instance : LodTreeInstance) =
        let uniforms = instance.uniforms

        let inline getScale (m : M44d) =
            let sx = m * V4d.IOOO |> Vec.length
            let sy = m * V4d.OIOO |> Vec.length
            let sz = m * V4d.OOIO |> Vec.length
            (sx + sy + sz) / 3.0

        let uniforms =
            match MapExt.tryFind "ModelTrafo" uniforms with
            | Some (:? aval<Trafo3d> as old) -> 
                let n = AVal.map2 (*) old t
                MapExt.add "ModelTrafo" (n :> IAdaptiveValue) uniforms
            | _ ->
                MapExt.add "ModelTrafo" (t :> IAdaptiveValue) uniforms

        let uniforms =
            match MapExt.tryFind "Scales" uniforms with
            | Some (:? aval<V4d> as sOld) -> 
                let sNew = t |> AVal.map (fun o -> getScale o.Forward)
                let sFin = AVal.map2 (*) sOld sNew
                MapExt.add "Scales" (sFin :> IAdaptiveValue) uniforms
            | _ ->
                let sNew = t |> AVal.map (fun o -> V4d.IIII * (getScale o.Forward))
                MapExt.add "Scales" (sNew :> IAdaptiveValue) uniforms
                
        { instance with uniforms = uniforms }
        
    let translate (shift : V3d) (instance : LodTreeInstance) =
        trafo (AVal.constant (Trafo3d.Translation(shift))) instance
        
    let scale (scale : float) (instance : LodTreeInstance) =
        trafo (AVal.constant (Trafo3d.Scale(scale))) instance
        
    let transform (t : Trafo3d) (instance : LodTreeInstance) =
        trafo (AVal.constant t) instance

[<Flags>]
type PointVisualization =
    | None          = 0x000000
    | Color         = 0x000001
    | Normals       = 0x000002
    | White         = 0x000004
    | Lighting      = 0x000100
    | OverlayLod    = 0x001000
    | Antialias     = 0x002000
    | FancyPoints   = 0x004000

[<ReflectedDefinition>]
module PointSetShaders =
    open FShade
    open Aardvark.Base.Rendering


    let constantColor (c : C4f) (v : Effects.Vertex) =
        let c = c.ToV4d()
        vertex {
            return { v with c = c }
        }


    let heatMapColors =
        let fromInt (i : int) =
            C4b(
                byte ((i >>> 16) &&& 0xFF),
                byte ((i >>> 8) &&& 0xFF),
                byte (i &&& 0xFF),
                255uy
            ).ToC4f().ToV4d()

        Array.map fromInt [|
            0x1639fa
            0x2050fa
            0x3275fb
            0x459afa
            0x55bdfb
            0x67e1fc
            0x72f9f4
            0x72f8d3
            0x72f7ad
            0x71f787
            0x71f55f
            0x70f538
            0x74f530
            0x86f631
            0x9ff633
            0xbbf735
            0xd9f938
            0xf7fa3b
            0xfae238
            0xf4be31
            0xf29c2d
            0xee7627
            0xec5223
            0xeb3b22
        |]

    let heat (tc : float) =
        let tc = clamp 0.0 1.0 tc
        let fid = tc * float heatMapColors.Length - 0.5

        let id = int (floor fid)
        if id < 0 then 
            heatMapColors.[0]
        elif id >= heatMapColors.Length - 1 then
            heatMapColors.[heatMapColors.Length - 1]
        else
            let c0 = heatMapColors.[id]
            let c1 = heatMapColors.[id + 1]
            let t = fid - float id
            (c0 * (1.0 - t) + c1 * t)


    type UniformScope with
        member x.MagicExp : float = x?MagicExp
        member x.PointVisualization : PointVisualization = x?PointVisualization
        member x.Overlay : V4d[] = x?StorageBuffer?Overlay
        member x.ModelTrafos : M44d[] = x?StorageBuffer?ModelTrafos
        member x.ModelViewTrafos : M44d[] = x?StorageBuffer?ModelViewTrafos
        member x.Scales : V4d[] = x?StorageBuffer?Scales

    type Vertex =
        {
            [<Position>] pos : V4d
            [<Normal>] n : V3d
            [<Semantic("Offsets")>] offset : V3d
        }


    let offset ( v : Vertex) =
        vertex {
            return  { v with pos = v.pos + V4d(v.offset, 0.0)}
        }
        
    
    type PointVertex =
        {
            [<Position>] pos : V4d
            [<Color; Interpolation(InterpolationMode.Flat)>] col : V4d
            //[<Normal>] n : V3d
            [<Semantic("ViewCenter"); Interpolation(InterpolationMode.Flat)>] vc : V3d
            [<Semantic("ViewPosition")>] vp : V3d
            [<Semantic("AvgPointDistance")>] dist : float
            [<Semantic("DepthRange"); Interpolation(InterpolationMode.Flat)>] depthRange : float
            [<PointSize>] s : float
            [<Semantic("PointPixelSize")>] ps : float
            [<PointCoord>] c : V2d
            [<Normal>] n : V4d
            [<Semantic("TreeId")>] id : int
            [<Semantic("MaxTreeDepth")>] treeDepth : int
            [<FragCoord>] fc : V4d
            [<SamplePosition>] sp : V2d
        }


    let flipNormal (n : V3d) =
        let n = Vec.normalize n


        //let a = Vec.dot V3d.IOO n |> abs
        //let b = Vec.dot V3d.OIO n |> abs
        //let c = Vec.dot V3d.OOI n |> abs

        0.5 * (n + V3d.III)

        //let mutable n = n
        //let x = n.X
        //let y = n.Y
        //let z = n.Z


        //let a = abs (atan2 y x)
        //let b = abs (atan2 z x)
        //let c = abs (atan2 z y)

        //let a = min a (Constant.Pi - a) / Constant.PiHalf |> clamp 0.0 1.0
        //let b = min b (Constant.Pi - b) / Constant.PiHalf |> clamp 0.0 1.0
        //let c = min c (Constant.Pi - c) / Constant.PiHalf |> clamp 0.0 1.0

        //let a = sqrt (1.0 - a*a)
        //let b = sqrt (1.0 - b*b)
        //let c = sqrt (1.0 - c*c)


        //let a = a + Constant.Pi
        //let b = b + Constant.Pi
        //let c = c + Constant.Pi
        



        

        //V3d(a,b,c)
        //if x > y then
        //    if z > x then
        //        n <- n / n.Z
        //    else
        //        n <- n / n.X
        //else
        //    if z > y then 
        //        n <- n / n.Z
        //    else
        //        n <- n / n.Y

        //0.5 * (n + V3d.III)


        //let n = Vec.normalize n
        //let theta = asin n.Z
        //let phi = atan (abs (n.Y / n.X))
        
        //let theta =
        //    theta + Constant.PiHalf
        //V3d(phi / Constant.PiHalf,theta / Constant.Pi, 1.0)
        //if x > y then
        //    if z > x then
        //        if n.Z < 0.0 then -n
        //        else n
        //    else
        //        if n.X < 0.0 then -n
        //        else n
        //else
        //    if z > y then 
        //        if n.Z < 0.0 then -n
        //        else n
        //    else
        //        if n.Y < 0.0 then -n
        //        else n


    let getNdcPointRadius (vp : V4d) (dist : float) =
        let ppx = uniform.ProjTrafo * (vp + V4d(0.5 * dist, 0.0, 0.0, 0.0))
        let ppy = uniform.ProjTrafo * (vp + V4d(0.0, 0.5 * dist, 0.0, 0.0))
        let ppz = uniform.ProjTrafo * vp

        let ppz = ppz.XYZ / ppz.W
        let d1 = ppx.XYZ / ppx.W - ppz |> Vec.length
        let d2 = ppy.XYZ / ppy.W - ppz |> Vec.length
        0.5 * (d1 + d2)
        
    let div (v : V4d) = v.XYZ / v.W

    

    let lodPointSize (v : PointVertex) =
        vertex { 
            let mv = uniform.ModelViewTrafos.[v.id]
            //let f = if magic then 0.07 else 1.0 / 0.3

            let vp = mv * v.pos
            let pp = div (uniform.ProjTrafo * vp)

            let scale = uniform.Scales.[v.id].X
            let dist = v.dist * scale * 8.0

            let dist = getNdcPointRadius vp dist
            let r0 = 0.0390625 

            let f = abs (dist / r0)
            let r = if f > 0.0001 then 0.3 * r0 * f ** (0.35 * uniform.MagicExp) else dist

            let vpx = uniform.ProjTrafoInv * (V4d(pp.X + r, pp.Y, pp.Z, 1.0)) |> div
            let vpy = uniform.ProjTrafoInv * (V4d(pp.X, pp.Y + r, pp.Z, 1.0)) |> div
            let dist = 0.5 * (Vec.length (vpx - vp.XYZ) + Vec.length (vpy - vp.XYZ))

            let vpz = vp + V4d(0.0, 0.0, 0.5*dist, 0.0)
            let ppx = uniform.ProjTrafo * (vpz + V4d(0.5 * dist, 0.0, 0.0, 0.0))
            let ppy = uniform.ProjTrafo * (vpz + V4d(0.0, 0.5 * dist, 0.0, 0.0))
            let fpp = uniform.ProjTrafo * vpz
            let opp = uniform.ProjTrafo * vp
            
            let pp0 = opp.XYZ / opp.W
            let ppz = fpp.XYZ / fpp.W
            let d1 = ppx.XYZ / ppx.W - ppz |> Vec.length
            let d2 = ppy.XYZ / ppy.W - ppz |> Vec.length
            
            let ndcDist = 0.5 * (d1 + d2)
            let depthRange = abs (pp0.Z - ppz.Z)

            let pixelDist = 
                ndcDist * float uniform.ViewportSize.X * uniform.PointSize
            
            let pixelDist = 
                if ppz.Z < -1.0 then -1.0
                else pixelDist
                


            let col =
                if uniform.PointVisualization &&& PointVisualization.Color <> PointVisualization.None then
                    v.col.XYZ
                else
                    v.n.XYZ * 0.5 + 0.5

            let o = uniform.Overlay.[v.id].X
            let h = heat (float v.treeDepth / 6.0)
            let col =
                if uniform.PointVisualization &&& PointVisualization.OverlayLod <> PointVisualization.None then
                    o * h.XYZ + (1.0 - o) * col
                else
                    col

            let pixelDist = 
                if uniform.PointVisualization &&& PointVisualization.Antialias <> PointVisualization.None then pixelDist + 1.0
                else pixelDist

            //let pp = V4d(pp.X, pp.Y, pp.Z + depthRange * pp.W, pp.W)

            //let pixelDist = 
            //    if pixelDist > 30.0 then -1.0
            //    else pixelDist //min pixelDist 30.0

            return { v with ps = 5.0; s = pixelDist; pos = fpp; depthRange = depthRange; vp = vpz.XYZ; vc = vpz.XYZ; col = V4d(col, v.col.W) }
        }



    let lodPointSize2 (v : PointVertex) =
        vertex { 
            let mv = uniform.ModelViewTrafos.[v.id]
            //let f = if magic then 0.07 else 1.0 / 0.3

            let vp = mv * v.pos
            let pp = div (uniform.ProjTrafo * vp)

            let pixelSize = uniform.Scales.[v.id].X  * uniform.PointSize
            let ndcRadius = pixelSize / V2d uniform.ViewportSize

            let vpx = uniform.ProjTrafoInv * (V4d(pp.X + ndcRadius.X, pp.Y, pp.Z, 1.0)) |> div
            let vpy = uniform.ProjTrafoInv * (V4d(pp.X, pp.Y + ndcRadius.Y, pp.Z, 1.0)) |> div
            let dist = 0.5 * (Vec.length (vpx - vp.XYZ) + Vec.length (vpy - vp.XYZ))

            let vpz = vp + V4d(0.0, 0.0, 0.5*dist, 0.0)
            let fpp = uniform.ProjTrafo * vpz
            let opp = uniform.ProjTrafo * vp
        
            let pp0 = opp.XYZ / opp.W
            let ppz = fpp.XYZ / fpp.W
        
            let depthRange = abs (pp0.Z - ppz.Z)

            let pixelSize = 
                if ppz.Z < -1.0 then -1.0
                else pixelSize
            
            let col =
                if uniform.PointVisualization &&& PointVisualization.Color <> PointVisualization.None then
                    v.col.XYZ
                else
                    V3d.III

            let o = uniform.Overlay.[v.id].X
            let h = heat (float v.treeDepth / 6.0)
            let col =
                if uniform.PointVisualization &&& PointVisualization.OverlayLod <> PointVisualization.None then
                    o * h.XYZ + (1.0 - o) * col
                else
                    col

            let pixelSize = 
                if uniform.PointVisualization &&& PointVisualization.Antialias <> PointVisualization.None then pixelSize + 1.0
                else pixelSize

            return { v with ps = float (int pixelSize); s = pixelSize; pos = fpp; depthRange = depthRange; vp = vpz.XYZ; vc = vpz.XYZ; col = V4d(col, v.col.W) }
        }



    type Fragment =
        {
            [<Color>] c : V4d
            [<Depth(DepthWriteMode.OnlyGreater)>] d : float
        }
        
    let lodPointCircularMSAA (v : PointVertex) =
        fragment {
            let mutable cc = v.c
            if uniform.PointVisualization &&& PointVisualization.Antialias <> PointVisualization.None then
                cc <- (v.c * v.ps + 2.0 * v.sp - V2d.II) / v.ps

            let c = cc * 2.0 - V2d.II
            let f = Vec.dot c c - 1.0
            if f > 0.0 then discard()
            
            let t = 1.0 - sqrt (-f)
            let depth = v.fc.Z
            let outDepth = depth + v.depthRange * t
            
            let mutable alpha = v.col.W
            let mutable color = v.col.XYZ
            
            if uniform.PointVisualization &&& PointVisualization.FancyPoints <> PointVisualization.None then
                let vd = heat(v.ps / 8.0).XYZ
                color <- 0.5 * (vd + V3d.III)
                
            if uniform.PointVisualization &&& PointVisualization.Lighting <> PointVisualization.None then
                let diffuse = sqrt -f
                color <- color * diffuse

            return { c = V4d(color, alpha); d = outDepth }
        }

    let lodPointCircular (v : PointVertex) =
        fragment {
            let mutable cc = v.c
            let c = v.c * 2.0 - V2d.II
            let f = Vec.dot c c - 1.0
            if f > 0.0 then discard()
            
            let t = 1.0 - sqrt (max 0.0 -f)
            let depth = v.fc.Z
            let outDepth = depth + v.depthRange * t
            
            let mutable alpha = v.col.W
            let mutable color = v.col.XYZ

            if uniform.PointVisualization &&& PointVisualization.Antialias <> PointVisualization.None then
                let dx = ddx(v.c) * 2.0
                let dy = ddy(v.c) * 2.0
                let dfx = 2.0*c.X*dx.X + 2.0*c.Y*dx.Y
                let dfy = 2.0*c.X*dy.X + 2.0*c.Y*dy.Y
                let x = sqrt (dfx * dfx + dfy * dfy)
                let d = if x < 0.0001 || f >= -0.00001 then 0.0 else abs f / x
                alpha <- min 1.0 (d / 2.0)
                
            if uniform.PointVisualization &&& PointVisualization.FancyPoints <> PointVisualization.None then
                let vd = heat(v.ps / 8.0).XYZ
                color <- 0.5 * (vd + V3d.III)
                
            if uniform.PointVisualization &&& PointVisualization.Lighting <> PointVisualization.None then
                let c = 
                    if uniform.PointVisualization &&& PointVisualization.Antialias <> PointVisualization.None then
                        c * (1.0 + 2.0 / v.ps)
                    else
                        c

                let f = Vec.dot c c
                let diffuse = sqrt (max 0.0 (1.0 - f))
                color <- color * diffuse

            return { c = V4d(color, alpha); d = outDepth }
        }

    //let cameraLight (v : PointVertex) =
    //    fragment {
    //        let mutable color = v.col.XYZ

    //        if uniform.PointVisualization &&& PointVisualization.FancyPoints <> PointVisualization.None then
    //            let vd = heat(v.ps / 8.0).XYZ
    //            color <- 0.5 * (vd + V3d.III)

    //        if uniform.PointVisualization &&& PointVisualization.Lighting <> PointVisualization.None then
                
    //            let mutable c = v.c * V2d(2.0, 2.0) - V2d.II
                
    //            if uniform.PointVisualization &&& PointVisualization.Antialias <> PointVisualization.None then
    //                c <- c * (1.0 + 2.0 / v.ps)
    //            let f = Vec.dot c c
    //            let z = sqrt (max 0.0 (1.0 - f))
    //            //let sn = V3d(c.X, c.Y, -z)
                
    //            let dSphere = z //Vec.dot sn vd |> abs
    //            //let dPlane = Vec.dot vn vd |> abs

    //            //let t = lvn
    //            //let pp : float = uniform?Planeness
                
    //            //let t = 
    //            //    if pp < 0.01 then 0.0
    //            //    else 1.0 - (1.0 - t) ** pp
 
    //            let diffuse = dSphere //(1.0 - t) * dSphere + t * dPlane
    //            color <- color * diffuse

    //        return V4d(color, v.col.W)
    //    }

    let env =
        samplerCube {
            texture uniform?EnvMap
            filter Filter.MinMagMipLinear
        }
    let envMap (v : PointVertex) =
        fragment {
            let c = v.c * V2d(2.0, 2.0) - V2d.II
            let f = Vec.dot c c
            let z = sqrt (max 0.0 (1.0 - f))        
            let vn = V3d(c.X, -c.Y, z)

            let wn = uniform.ViewTrafoInv * V4d(vn, 0.0) |> Vec.xyz |> Vec.normalize
            let d = uniform.ViewTrafoInv * V4d(v.vp, 0.0) |> Vec.xyz |> Vec.normalize
            //let cp = uniform.ViewTrafoInv.C3.XYZ
            
            let rc = env.Sample(Vec.reflect wn d).XYZ
            let tc = env.Sample(Vec.refract 0.9 wn d).XYZ

            let ec = 0.8 * tc + 0.05 * rc + 0.15 * v.col.XYZ
            
            return V4d(ec, v.col.W)
        }

    let normalColor ( v : Vertex) =
        fragment {
            let mutable n = Vec.normalize v.n
            if n.Z < 0.0 then n <- -n

            let n = (n + V3d.III) * 0.5
            return V4d(n, 1.0)
        }<|MERGE_RESOLUTION|>--- conflicted
+++ resolved
@@ -123,39 +123,11 @@
                         if self.HasPositions then self.Positions.Value
                         else [| V3f(System.Single.NaN, System.Single.NaN, System.Single.NaN) |]
                     
-<<<<<<< HEAD
-                let globalTrafo1 = globalTrafo * Euclidean3d(Rot3d.Identity, center)
-                let positions = 
-                    let inline fix (p : V3f) = globalTrafo1.TransformPos (V3d p) |> V3f
-                    original |> Array.map fix
-                attributes.[DefaultSemantic.Positions] <- positions
-                vertexSize <- vertexSize + 12L
-
-                if MapExt.containsKey "Colors" ips then
-                    let colors = 
-                        if self.HasColors  then self.Colors.Value
-                        else Array.create original.Length C4b.White
-                    attributes.[DefaultSemantic.Colors] <- colors
-                    vertexSize <- vertexSize + 4L
-           
-                if MapExt.containsKey "Normals" ips then
-                    let normals = 
-                        if self.HasNormals then self.Normals.Value
-                        else Array.create original.Length V3f.OOO
-
-                    let normals =
-                        let normalMat = (Trafo3d globalTrafo.Euclidean.Rot).Backward.Transposed.UpperLeftM33()
-                        let inline fix (p : V3f) = normalMat * (V3d p) |> V3f
-                        normals |> Array.map fix
-
-                    attributes.[DefaultSemantic.Normals] <- normals
-=======
                     let globalTrafo1 = globalTrafo * Euclidean3d(Rot3d.Identity, center)
                     let positions = 
                         let inline fix (p : V3f) = globalTrafo1.TransformPos (V3d p) |> V3f
                         original |> Array.map fix
                     attributes.[DefaultSemantic.Positions] <- positions
->>>>>>> 8337867d
                     vertexSize <- vertexSize + 12L
 
                     if MapExt.containsKey "Colors" ips then
@@ -171,9 +143,9 @@
                             else Array.create original.Length V3f.OOO
 
                         let normals =
-                            let normalMat = (Trafo3d globalTrafo.EuclideanTransformation.Rot).Backward.Transposed |> M33d.op_Explicit
+                            let normalMat = (Trafo3d globalTrafo.Euclidean.Rot).Backward.Transposed.UpperLeftM33()
                             let inline fix (p : V3f) = normalMat * (V3d p) |> V3f
-                            normals |> Array.map fix
+                            normals |> Array.map fix 
 
                         attributes.[DefaultSemantic.Normals] <- normals
                         vertexSize <- vertexSize + 12L
