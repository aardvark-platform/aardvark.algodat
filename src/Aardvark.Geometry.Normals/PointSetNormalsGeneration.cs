--- conflicted
+++ resolved
@@ -77,20 +77,8 @@
             if (needsNormals)
             {
                 var nsId = Guid.NewGuid();
-<<<<<<< HEAD
-                self.Storage.Add(nsId, ns, config.CancellationToken);
+                self.Storage.Add(nsId, ns);
                 result = result.WithNormals(nsId, subcells);
-=======
-                self.Storage.Add(nsId, (V3f[])ns);
-                result = result.WithNormals(nsId);
-            }
-
-            if (needsLodNormals)
-            {
-                var lodNsId = Guid.NewGuid();
-                self.Storage.Add(lodNsId, lodNs);
-                result = result.WithLodNormals(lodNsId, subcells);
->>>>>>> 0871917e
             }
             
             return result;
