--- conflicted
+++ resolved
@@ -14,15 +14,9 @@
     //view @"C:\Users\sm\Downloads\C_30DN2.LAZ.store" [File.readAllText @"C:\Users\sm\Downloads\C_30DN2.LAZ.key"] (Args.parse [||])
     //view @"C:\Users\sm\Downloads\test.store" ["128330b1-8761-4a07-b160-76bcd7e2f70a"; "ab2f6f76-7eae-47c9-82d1-ad28b816abb9"] (Args.parse [||])
     
-<<<<<<< HEAD
-    let store = @"C:\bla\store\lowergetikum\data.bin"
+    let store = @"E:\e57tests\stores\inference_full.binary.ply\data.uds"
     let key = Path.combine [System.IO.Path.GetDirectoryName store;"key.txt"] |> File.readAllText
     view store [key] (Args.parse [||])
-=======
-    //let store = @"E:\e57tests\stores\inference_full.binary.ply\data.uds"
-    //let key = Path.combine [System.IO.Path.GetDirectoryName store;"key.txt"] |> File.readAllText
-    //view store [key] (Args.parse [||])
->>>>>>> 0721504d
 
     let args = Args.parse args
     
