﻿/*
    Copyright (C) 2006-2018. Aardvark Platform Team. http://github.com/aardvark-platform.
    This program is free software: you can redistribute it and/or modify
    it under the terms of the GNU Affero General Public License as published by
    the Free Software Foundation, either version 3 of the License, or
    (at your option) any later version.
    This program is distributed in the hope that it will be useful,
    but WITHOUT ANY WARRANTY; without even the implied warranty of
    MERCHANTABILITY or FITNESS FOR A PARTICULAR PURPOSE.  See the
    GNU Affero General Public License for more details.
    You should have received a copy of the GNU Affero General Public License
    along with this program.  If not, see <http://www.gnu.org/licenses/>.
*/
using Aardvark.Base;
using Aardvark.Data.Points;
using System;
using System.Collections.Generic;
using System.Collections.Immutable;
using System.Linq;
using System.Threading;

namespace Aardvark.Geometry.Points
{
    /// <summary>
    /// </summary>
    public static class MergeExtensions
    {
        /// <summary>
        /// If cell is a leaf, it will be split once (non-recursive, without taking into account any split limit).
        /// If cell is not a leaf, this is an invalid operation.
        /// </summary>
        public static PointSetNode ForceSplitLeaf(this PointSetNode cell, ImportConfig config)
        {
            if (cell == null) throw new ArgumentNullException(nameof(cell));
            if (cell.IsNotLeaf) throw new InvalidOperationException();
            if (cell.PointCount == 0) throw new InvalidOperationException();
            if (cell.PointCountTree != cell.PointCount) throw new InvalidOperationException();

            var subnodesPoints = new List<V3d>[8];
            var subnodesColors = cell.HasColors ? new List<C4b>[8] : null;
            var subnodesNormals = cell.HasNormals ? new List<V3f>[8] : null;
            var subnodesIntensities = cell.HasIntensities ? new List<int>[8] : null;
            var subnodesClassifications = cell.HasClassifications ? new List<byte>[8] : null;

            var pa = cell.PositionsAbsolute;
            var ca = cell.Colors?.Value;
            var na = cell.Normals?.Value;
            var ia = cell.Intensities?.Value;
            var ka = cell.Classifications?.Value;
            var imax = cell.PointCount;
            if (pa.Length != imax) throw new InvalidOperationException();

            for (var i = 0; i < imax; i++)
            {
                var si = cell.GetSubIndex(pa[i]);
                if (subnodesPoints[si] == null)
                {
                    subnodesPoints[si] = new List<V3d>();
                    if (subnodesColors != null) subnodesColors[si] = new List<C4b>();
                    if (subnodesNormals != null) subnodesNormals[si] = new List<V3f>();
                    if (subnodesIntensities != null) subnodesIntensities[si] = new List<int>();
                    if (subnodesClassifications != null) subnodesClassifications[si] = new List<byte>();
                }
                subnodesPoints[si].Add(pa[i]);
                if (subnodesColors != null) subnodesColors[si].Add(ca[i]);
                if (subnodesNormals != null) subnodesNormals[si].Add(na[i]);
                if (subnodesIntensities != null) subnodesIntensities[si].Add(ia[i]);
                if (subnodesClassifications != null) subnodesClassifications[si].Add(ka[i]);
            }

            var subnodes = new PointSetNode[8];
            for (var i = 0; i < 8; i++)
            {
                if (subnodesPoints[i] == null) continue;

                var subCell = cell.Cell.GetOctant(i);
                if (!cell.Cell.Contains(subCell)) throw new InvalidOperationException();
                if (cell.Cell.Exponent != subCell.Exponent + 1) throw new InvalidOperationException();

                var chunk = new Chunk(subnodesPoints[i], subnodesColors?[i], subnodesNormals?[i], subnodesIntensities?[i], subnodesClassifications?[i], subCell.BoundingBox);
                if (config.NormalizePointDensityGlobal)
                {
                    chunk = chunk.ImmutableFilterMinDistByCell(subCell, config.ParseConfig);
                }
                var builder = InMemoryPointSet.Build(subnodesPoints[i], subnodesColors?[i], subnodesNormals?[i], subnodesIntensities?[i], subnodesClassifications?[i],subCell, int.MaxValue);
                var subnode = builder.ToPointSetCell(cell.Storage, ct: config.CancellationToken);
                if (subnode.PointCountTree > subnodesPoints[i].Count) throw new InvalidOperationException();
                if (!cell.Cell.Contains(subnode.Cell)) throw new InvalidOperationException();
                if (cell.Cell.Exponent != subnode.Cell.Exponent + 1) throw new InvalidOperationException();
                
                subnodes[i] = subnode;
            }

            var result = new PointSetNode(cell.Cell, imax, cell.Data,
                subnodes.Map(x => x?.Id), cell.Storage);

            // POST
            if (result.IsLeaf) throw new InvalidOperationException();
            if (result.PointCountTree != cell.PointCountTree) throw new InvalidOperationException();
            if (result.PointCount != 0) throw new InvalidOperationException();
            if (result.Subnodes.Sum(x => x?.Value?.PointCountTree) > cell.PointCountTree) throw new InvalidOperationException();

            return result;
        }

        private static T[] Append<T>(T[] left, T[] right)
        {
            var res = new T[left.Length + right.Length];
            left.CopyTo(0, left.Length, res, 0);
            right.CopyTo(0, right.Length, res, left.Length);
            return res;
        }

        /// <summary>
        /// Returns union of trees as new tree (immutable operation).
        /// </summary>
        public static PointSetNode Merge(this PointSetNode a, PointSetNode b, Action<long> pointsMergedCallback, ImportConfig config)
        {
            if (a == null || a.PointCountTree == 0) { pointsMergedCallback?.Invoke(b?.PointCountTree ?? 0); return b; }
            if (b == null || b.PointCountTree == 0) { pointsMergedCallback?.Invoke(a?.PointCountTree ?? 0); return a; }

            var totalPointCountTree = a.PointCountTree + b.PointCountTree;
            if (totalPointCountTree <= config.OctreeSplitLimit)
            {
                var storage = a.Storage;
                var ac = a.Center;
                var bc = b.Center;

                var psAbs = a.HasPositions && b.HasPositions ? Append(a.Positions.Value.Map(p => (V3d)p + ac), b.Positions.Value.Map(p => (V3d)p + bc)) : null;
                var ns = a.HasNormals && b.HasNormals ? Append(a.Normals.Value, b.Normals.Value) : null;
                var cs = a.HasColors && b.HasColors ? Append(a.Colors.Value, b.Colors.Value) : null;
                var js = a.HasIntensities && b.HasIntensities ? Append(a.Intensities.Value, b.Intensities.Value) : null;
                var ks = a.HasClassifications && b.HasClassifications ? Append(a.Classifications.Value, b.Classifications.Value) : null;

                Guid? psId = psAbs != null ? Guid.NewGuid() : (Guid?)null;
                Guid? kId = psAbs != null ? Guid.NewGuid() : (Guid?)null;
                Guid? nsId = ns != null ? Guid.NewGuid() : (Guid?)null;
                Guid? csId = cs != null ? Guid.NewGuid() : (Guid?)null;
                Guid? jsId = js != null ? Guid.NewGuid() : (Guid?)null;
                Guid? ksId = ks != null ? Guid.NewGuid() : (Guid?)null;


                var cell = ParentCell(a.Cell, b.Cell);
                var center = cell.BoundingBox.Center;

                var ps = psAbs.Map(p => (V3f)(p - center));
                var kd = kId.HasValue ? ps.BuildKdTree() : null;

                if (psId.HasValue) storage.Add(psId.Value, ps);
                if (nsId.HasValue) storage.Add(nsId.Value, ns);
                if (csId.HasValue) storage.Add(csId.Value, cs);
                if (jsId.HasValue) storage.Add(jsId.Value, js);
                if (ksId.HasValue) storage.Add(ksId.Value, ks);
                if (kId.HasValue) storage.Add(kId.Value, kd.Data);

                throw new NotImplementedException();
                //var node =
                //    new PointSetNode(
                //        cell, totalPointCountTree, ImmutableDictionary<Guid, object>.Empty, 
                //        psId, csId, kId, nsId, jsId, ksId, storage
                //    );
                //return node;
            }


            // if A and B have identical root cells, then merge ...
            if (a.Cell == b.Cell)
            {
                var result = a.IsLeaf
                    ? (b.IsLeaf ? MergeLeafAndLeafWithIdenticalRootCell(a, b, config)
                                : MergeLeafAndTreeWithIdenticalRootCell(a, b, config))
                    : (b.IsLeaf ? MergeLeafAndTreeWithIdenticalRootCell(b, a, config)
                                : MergeTreeAndTreeWithIdenticalRootCell(a, b, pointsMergedCallback, config))
                    ;
                pointsMergedCallback?.Invoke(a.PointCountTree + b.PointCountTree);
                return result;
            }

            // if A and B do not intersect ...
            if (!a.Cell.Intersects(b.Cell))
            {
                var rootCell = new Cell(new Box3d(a.BoundingBox, b.BoundingBox));
                var result = JoinNonOverlappingTrees(rootCell, a, b, pointsMergedCallback, config);
#if DEBUG
                if (!config.NormalizePointDensityGlobal && result.PointCountTree != totalPointCountTree) throw new InvalidOperationException();
#endif
                pointsMergedCallback?.Invoke(a.PointCountTree + b.PointCountTree);
                return result;
            }

            if (a.IsCenteredAtOrigin || b.IsCenteredAtOrigin)
            {
                // enumerate all non-IsCenteredAtOrigin (sub)cells of A and B
                var parts = new List<PointSetNode>();
                if (a.IsCenteredAtOrigin)
                {
                    if (a.IsLeaf)
                    {
                        // split A into 8 subcells to get rid of centered cell
                        return Merge(a.ForceSplitLeaf(config), b, pointsMergedCallback, config);
                    }
                    else
                    {
                        parts.AddRange(a.Subnodes.Select(x => x?.Value));
                    }
                }
                else
                {
                    parts.Add(a);
                }

                if (b.IsCenteredAtOrigin)
                {
                    if (b.IsLeaf)
                    {
                        // split B into 8 subcells to get rid of centered cell
                        return Merge(a, b.ForceSplitLeaf(config), pointsMergedCallback, config);
                    }
                    else
                    {
                        parts.AddRange(b.Subnodes.Select(x => x?.Value));
                    }
                }
                else
                {
                    parts.Add(b);
                }

                // special case: there is only 1 part -> finished
                parts = parts.Where(x => x != null).ToList();
                if (parts.Count == 0) throw new InvalidOperationException();
                if (parts.Count == 1)
                {
                    var r = parts.Single();
                    pointsMergedCallback?.Invoke(r.PointCountTree);
                    return r;
                }

                // common case: multiple parts
                var rootCellBounds = new Box3d(a.Cell.BoundingBox, b.Cell.BoundingBox);
                var rootCell = new Cell(rootCellBounds);
                var roots = new PointSetNode[8];
                int octant(Cell x)
                {
                    if (x.IsCenteredAtOrigin) throw new InvalidOperationException();
                    return (x.X >= 0 ? 1 : 0) + (x.Y >= 0 ? 2 : 0) + (x.Z >= 0 ? 4 : 0);
                }
                foreach (var x in parts)
                {
                    var oi = octant(x.Cell);
                    var oct = rootCell.GetOctant(oi);
                    if (roots[oi] == null)
                    {
                        if (x.Cell != oct)
                        {
                            if (!oct.Contains(x.Cell)) throw new InvalidOperationException();
                            roots[oi] = JoinTreeToRootCell(oct, x);
                        }
                        else
                        {
                            roots[oi] = x;
                        }
                    }
                    else
                    {
                        roots[oi] = Merge(roots[oi], x, pointsMergedCallback, config);
                    }

                    if (oct != roots[oi].Cell) throw new InvalidOperationException();
                }

                var pointCountTree = roots.Where(x => x != null).Sum(x => x.PointCountTree);
                pointsMergedCallback?.Invoke(pointCountTree);
                

                return new PointSetNode(rootCell, pointCountTree, ImmutableDictionary<DurableDataDefinition, object>.Empty, roots.Map(n => n?.Id), a.Storage);
                //return new PointSetNode(rootCell, pointCountTree, roots.Map(n => n?.Id), a.Storage);
            }
#if DEBUG
            if (a.Cell.Exponent == b.Cell.Exponent)
            {
                if (!a.IsCenteredAtOrigin && !b.IsCenteredAtOrigin) throw new InvalidOperationException(
                    $"merge {a.Cell} with {b.Cell}")
                    ;
            }
#endif

            // ... otherwise ensure that A's root cell is bigger than B's to reduce number of cases to handle ...
            if (a.Cell.Exponent < b.Cell.Exponent)
            {
                var result = Merge(b, a, pointsMergedCallback, config);
#if DEBUG
                if (!config.NormalizePointDensityGlobal && result.PointCountTree != totalPointCountTree) throw new InvalidOperationException();
#endif
                return result;
            }

            // ... B must now be contained in exactly one of A's subcells
#if DEBUG
            var isExactlyOne = false;
#endif
            var processedPointCount = 0L;
            var subcells = a.Subnodes?.Map(x => x?.Value) ?? new PointSetNode[8];
            for (var i = 0; i < 8; i++)
            {
                var subcellIndex = a.Cell.GetOctant(i);
                if (subcellIndex.Contains(b.Cell))
                {
#if DEBUG
                    if (isExactlyOne) throw new InvalidOperationException();
                    isExactlyOne = true;
#endif
                    if (subcells[i] == null)
                    {
                        subcells[i] = JoinTreeToRootCell(subcellIndex, b);
                    }
                    else
                    {
                        subcells[i] = Merge(subcells[i], b, 
                            n => pointsMergedCallback?.Invoke(processedPointCount + n),
                            config);
                    }

                    processedPointCount += subcells[i].PointCountTree;
                    pointsMergedCallback?.Invoke(processedPointCount);
                }
            }
#if DEBUG
            if (!isExactlyOne) throw new InvalidOperationException();
#endif
            PointSetNode result2 = null;
            if (a.IsLeaf)
            {
                result2 = a.WithSubNodes(subcells);
                result2 = InjectPointsIntoTree(
                    a.PositionsAbsolute, a.Colors?.Value, a.Normals?.Value, a.Intensities?.Value, a.Classifications?.Value,
                    result2, result2.Cell, config);
            }
            else
            {
                result2 = a.WithSubNodes(subcells);
            }
#if DEBUG
            // this no longer holds due to removal of duplicate points
            //if (result2.PointCountTree != debugPointCountTree) throw new InvalidOperationException();
#endif
            pointsMergedCallback?.Invoke(result2.PointCountTree);
            return result2;
        }
        
        private static T[] Concat<T>(T[] xs, T[] ys)
        {
            if (xs == null && ys == null) return null;
            if ((xs == null) != (ys == null)) throw new InvalidOperationException();
            var rs = new T[xs.Length + ys.Length];
            Array.Copy(xs, 0, rs, 0, xs.Length);
            Array.Copy(ys, 0, rs, xs.Length, ys.Length);
            return rs;
        }
        
        private static PointSetNode JoinNonOverlappingTrees(Cell rootCell, PointSetNode a, PointSetNode b,
            Action<long> pointsMergedCallback, ImportConfig config
            )
        {
            #region Preconditions

            // PRE: ensure that trees 'a' and 'b' do not intersect,
            // because we are joining non-overlapping trees here
            if (a.Cell == b.Cell || a.Cell.Intersects(b.Cell)) throw new InvalidOperationException();

            // PRE: we further assume, that both trees are non-empty
            if (a.PointCountTree == 0 && b.PointCountTree == 0) throw new InvalidOperationException();

            #endregion

            #region Case reduction
            // REDUCE CASES:
            // if one tree ('a' or 'b') is centered at origin, then ensure that 'a' is centered
            // (by swapping 'a' and 'b' if necessary)
            if (b.IsCenteredAtOrigin)
            {
#if DEBUG
                // PRE: if 'b' is centered, than 'a' cannot be centered
                // (because then 'a' and 'b' would overlap, and we join non-overlapping trees here)
                if (a.IsCenteredAtOrigin) throw new InvalidOperationException();
#endif
                Fun.Swap(ref a, ref b);
#if DEBUG
                // POST: 'a' is centered, 'b' is not centered
                if (!a.IsCenteredAtOrigin) throw new InvalidOperationException();
                if (b.IsCenteredAtOrigin) throw new InvalidOperationException();
#endif
            }
            #endregion
            
            #region CASE 1 of 2: one tree is centered (must be 'a', since if it originally was 'b' we would have swapped)

            if (rootCell.IsCenteredAtOrigin && a.IsCenteredAtOrigin)
            {
                #region special case: split 'a' into subcells to get rid of centered cell containing points
                if (a.IsLeaf)
                {
                    return JoinNonOverlappingTrees(rootCell, a.ForceSplitLeaf(config), b, pointsMergedCallback, config);
                }
                #endregion
#if DEBUG
                if (a.PointCount != 0) throw new InvalidOperationException();
#endif

                var subcells = new PointSetNode[8];
                for (var i = 0; i < 8; i++)
                {
                    var rootCellOctant = rootCell.GetOctant(i);

                    var aSub = a.Subnodes[i]?.Value;
                    var bIsContained = rootCellOctant.Contains(b.Cell);
#if DEBUG
                    if (!bIsContained && rootCellOctant.Intersects(b.Cell)) throw new InvalidOperationException();
#endif

                    if (aSub != null)
                    {
                        if (bIsContained)
                        {
                            // CASE: both contained
                            var merged = Merge(aSub, b, pointsMergedCallback, config);
                            subcells[i] = JoinTreeToRootCell(rootCellOctant, merged);
                        }
                        else
                        {
                            // CASE: aSub contained
                            subcells[i] = JoinTreeToRootCell(rootCellOctant, aSub);
                        }
                    }
                    else
                    {
                        if (bIsContained)
                        {
                            // CASE: b contained
                            subcells[i] = JoinTreeToRootCell(rootCellOctant, b);
                        }
                        else
                        {
                            // CASE: none contained -> empty subcell
                            subcells[i] = null;
                        }
                    }
                }

                var result = new PointSetNode(rootCell, a.PointCountTree + b.PointCountTree, ImmutableDictionary<DurableDataDefinition, object>.Empty, subcells.Map(x => x?.Id), a.Storage);
#if DEBUG
                if (result.PointCountTree != a.PointCountTree + b.PointCountTree) throw new InvalidOperationException();
                if (result.PointCountTree != result.Subnodes.Sum(x => x?.Value?.PointCountTree)) throw new InvalidOperationException();
#endif
                //pointsMergedCallback?.Invoke(result.PointCountTree);
                return result;
            }

            #endregion

            #region CASE 2 of 2: no tree is centered

            else
            {
#if DEBUG
                // PRE: no tree is centered
                if (a.IsCenteredAtOrigin) throw new InvalidOperationException();
                if (b.IsCenteredAtOrigin) throw new InvalidOperationException();
#endif

                var subcells = new PointSetNode[8];
                var doneA = false;
                var doneB = false;
                for (var i = 0; i < 8; i++)
                {
                    var subcell = rootCell.GetOctant(i);
                    if (subcell.Contains(a.Cell))
                    {
#if DEBUG
                        if (subcell.Intersects(b.Cell)) throw new InvalidOperationException();
#endif
                        subcells[i] = JoinTreeToRootCell(subcell, a);
                        if (doneB) break;
                        doneA = true;
                    }
                    if (subcell.Intersects(b.Cell))
                    {
#if DEBUG
                        if (subcell.Intersects(a.Cell)) throw new InvalidOperationException();
#endif
                        subcells[i] = JoinTreeToRootCell(subcell, b);
                        if (doneA == true) break;
                        doneB = true;
                    }
                }

                var result = new PointSetNode(rootCell, a.PointCountTree + b.PointCountTree, ImmutableDictionary<DurableDataDefinition, object>.Empty, subcells.Map(x => x?.Id), a.Storage);
#if DEBUG
                if (result.PointCountTree != a.PointCountTree + b.PointCountTree) throw new InvalidOperationException();
                if (result.PointCountTree != result.Subnodes.Sum(x => x?.Value?.PointCountTree)) throw new InvalidOperationException();
#endif
                //pointsMergedCallback?.Invoke(result.PointCountTree);
                return result;
            }

            #endregion
        }

        private static Cell ParentCell(Cell a, Cell b)
        {
            return new Cell(Box3d.Union(a.BoundingBox, b.BoundingBox));
            //if (a == b) return a;
            //if (a.IsCenteredAtOrigin && b.IsCenteredAtOrigin)  return new Cell(Fun.Max(a.Exponent, b.Exponent));

            //var oa = new V3i(Math.Sign(a.X + 0.5), Math.Sign(a.Y + 0.5), Math.Sign(a.Z + 0.5));
            //var ob = new V3i(Math.Sign(b.X + 0.5), Math.Sign(b.Y + 0.5), Math.Sign(b.Z + 0.5));

            //if(oa == ob)
            //{
            //    if (b.Exponent < a.Exponent) return ParentCell(b.Parent, a);
            //    else if (a.Exponent < b.Exponent) return ParentCell(a.Parent, b);
            //    else return ParentCell(a.Parent, b.Parent);
            //}
            //else
            //{
            //    return new Cell()
            //}

        }

        private static PointSetNode JoinTreeToRootCell(Cell rootCell, PointSetNode a)
        {
            if (!rootCell.Contains(a.Cell)) throw new InvalidOperationException();
            if (a.IsCenteredAtOrigin)
            {
                throw new InvalidOperationException();
            }
            if (rootCell == a.Cell) return a;

            var subcells = new PointSetNode[8];
            for (var i = 0; i < 8; i++)
            {
                var subcell = rootCell.GetOctant(i);
                if (subcell == a.Cell) { subcells[i] = a; break; }
                if (subcell.Contains(a.Cell)) { subcells[i] = JoinTreeToRootCell(subcell, a); break; }
            }


            var result = new PointSetNode(rootCell, a.PointCountTree, ImmutableDictionary<DurableDataDefinition, object>.Empty, subcells.Map(x => x?.Id), a.Storage);
#if DEBUG
            if (result.PointCountTree != a.PointCountTree) throw new InvalidOperationException();
#endif
            return result;
        }

        private static PointSetNode MergeLeafAndLeafWithIdenticalRootCell(PointSetNode a, PointSetNode b, ImportConfig config)
        {
            if (a.IsNotLeaf || b.IsNotLeaf) throw new InvalidOperationException();
            if (a.Cell != b.Cell) throw new InvalidOperationException();
            if (b.PositionsAbsolute == null) throw new InvalidOperationException();
            if (a.HasColors != b.HasColors) throw new InvalidOperationException();
            if (a.HasNormals != b.HasNormals) throw new InvalidOperationException();
            if (a.HasIntensities != b.HasIntensities) throw new InvalidOperationException();
            if (a.HasClassifications != b.HasClassifications) throw new InvalidOperationException();

            var cell = a.Cell;

            var ps = Concat(a.PositionsAbsolute, b.PositionsAbsolute);
            var cs = Concat(a.Colors?.Value, b.Colors?.Value);
            var ns = Concat(a.Normals?.Value, b.Normals?.Value);
            var js = Concat(a.Intensities?.Value, b.Intensities?.Value);
            var ks = Concat(a.Classifications?.Value, b.Classifications?.Value);

            var chunk = new Chunk(ps, cs, ns, js, ks, cell.BoundingBox);
            if (config.NormalizePointDensityGlobal)
            {
                chunk = chunk.ImmutableFilterMinDistByCell(cell, config.ParseConfig);
            }
            var result = InMemoryPointSet.Build(chunk, cell, config.OctreeSplitLimit).ToPointSetNode(a.Storage, ct: config.CancellationToken);
            if (a.Cell != result.Cell) throw new InvalidOperationException("Invariant 771d781a-6d37-4017-a890-4f72a96a01a8.");
            return result;
        }

        private static PointSetNode MergeLeafAndTreeWithIdenticalRootCell(PointSetNode a, PointSetNode b, ImportConfig config)
        {
            if (a == null) throw new ArgumentNullException(nameof(a));
            if (b == null) throw new ArgumentNullException(nameof(b));
            if (a.IsNotLeaf || b.IsLeaf) throw new InvalidOperationException();
            if (a.Cell != b.Cell) throw new InvalidOperationException();

            var result = InjectPointsIntoTree(a.PositionsAbsolute, a.Colors?.Value, a.Normals?.Value, a.Intensities?.Value, a.Classifications?.Value, b, a.Cell, config);
            if (a.Cell != result.Cell) throw new InvalidOperationException("Invariant 55551919-1a11-4ea9-bb4e-6f1a6b15e3d5.");
            return result;
        }

        private static PointSetNode MergeTreeAndTreeWithIdenticalRootCell(PointSetNode a, PointSetNode b,
            Action<long> pointsMergedCallback,
            ImportConfig config
            )
        {
            if (a.IsLeaf || b.IsLeaf) throw new InvalidOperationException();
            if (a.Cell != b.Cell) throw new InvalidOperationException();
            if (a.PointCount > 0) throw new InvalidOperationException();
            if (b.PointCount > 0) throw new InvalidOperationException();

            var pointCountTree = 0L;
            var subcells = new PointSetNode[8];
            for (var i = 0; i < 8; i++)
            {
                var octant = a.Cell.GetOctant(i);
                var x = a.Subnodes[i]?.Value;
                var y = b.Subnodes[i]?.Value;

                if (x != null)
                {
                    if (y != null)
                    {
                        subcells[i] = Merge(x, y, pointsMergedCallback, config);
                        pointCountTree += x.PointCountTree + y.PointCountTree;
                    }
                    else
                    {
                        subcells[i] = x;
                        pointCountTree += x.PointCountTree;
                        if (subcells[i].PointCountTree != x.PointCountTree) throw new InvalidOperationException();
                    }
                }
                else
                {
                    if (y != null)
                    {
                        subcells[i] = y;
                        pointCountTree += y.PointCountTree;

                        if (subcells[i].PointCountTree != y.PointCountTree) throw new InvalidOperationException();
                    }
                    else
                    {
                        subcells[i] = null;
                    }
                }
            }

            var result = new PointSetNode(a.Cell, pointCountTree, a.Data, subcells.Map(x => x?.Id), a.Storage);
            //pointsMergedCallback?.Invoke(result.PointCountTree);
            if (a.Cell != result.Cell) throw new InvalidOperationException("Invariant 97239777-8a0c-4158-853b-e9ebef63fda8.");
            return result;
        }

        private static PointSetNode InjectPointsIntoTree(
            IList<V3d> psAbsolute, IList<C4b> cs, IList<V3f> ns, IList<int> js, IList<byte> ks,
            PointSetNode a, Cell cell, ImportConfig config
            )
        {
            if (a == null)
            {
                var chunk = new Chunk(psAbsolute, cs, ns, js, ks, cell.BoundingBox);
                if (config.NormalizePointDensityGlobal)
                {
                    chunk = chunk.ImmutableFilterMinDistByCell(cell, config.ParseConfig);
                }

                var result0 = InMemoryPointSet.Build(chunk, cell, config.OctreeSplitLimit).ToPointSetNode(config.Storage, ct: config.CancellationToken);
                if (result0.PointCountTree > psAbsolute.Count) throw new InvalidOperationException("Invariant db6c1efb-32c3-4fc1-a9c8-a573442d593b.");
                if (result0.Cell != cell) throw new InvalidOperationException("Invariant 266f3ced-7aea-4efd-b4f0-1c3e04fafb08.");
                return result0;
            }

            if (a.Cell != cell) throw new InvalidOperationException("Invariant f447b6e5-52ef-4535-b8e4-e2aabedaef9e.");

            if (a.IsLeaf)
            {
                if (cs != null && !a.HasColors) throw new InvalidOperationException("Invariant 64d98ee7-5b08-4de7-9086-a38e707eb354.");
                if (cs == null && a.HasColors) throw new InvalidOperationException("Invariant 7c1cb6cb-16fe-40aa-83f4-61c0c2e50ec9.");
                if (ns != null && !a.HasNormals) throw new InvalidOperationException("Invariant 12263f36-1d5d-4c2b-aa1e-9f96f80047f2.");
                if (ns == null && a.HasNormals) throw new InvalidOperationException("Invariant 1e35a025-9a10-4bee-993b-109090c85b50.");

                var newPs = new List<V3d>(psAbsolute); newPs.AddRange(a.PositionsAbsolute);
                var newCs = cs != null ? new List<C4b>(cs) : null; newCs?.AddRange(a.Colors.Value);
                var newNs = ns != null ? new List<V3f>(ns) : null; newNs?.AddRange(a.Normals.Value);
                var newIs = js != null ? new List<int>(js) : null; newIs?.AddRange(a.Intensities.Value);
<<<<<<< HEAD
                var newKs = ks != null ? new List<byte>(ks) : null; newKs?.AddRange(a.Classifications.Value);

                var chunk = new Chunk(psAbsolute, cs, ns, js, ks, cell.BoundingBox);
=======
                var chunk = new Chunk(newPs, newCs, newNs, newIs, cell.BoundingBox);
>>>>>>> 04092beb
                if (config.NormalizePointDensityGlobal)
                {
                    chunk = chunk.ImmutableFilterMinDistByCell(cell, config.ParseConfig);
                }
                var result0 = InMemoryPointSet.Build(chunk, cell, config.OctreeSplitLimit).ToPointSetNode(config.Storage, ct: config.CancellationToken);
                if (result0.Cell != cell) throw new InvalidOperationException("Invariant 2c11816c-da18-464e-9c2c-fad53301b41b.");

                return result0;
            }

            var pss = new List<V3d>[8];
            var css = cs != null ? new List<C4b>[8] : null;
            var nss = ns != null ? new List<V3f>[8] : null;
            var iss = js != null ? new List<int>[8] : null;
            var kss = ks != null ? new List<byte>[8] : null;
            for (var i = 0; i < psAbsolute.Count; i++)
            {
                var j = a.GetSubIndex(psAbsolute[i]);
                if (pss[j] == null)
                {
                    pss[j] = new List<V3d>();
                    if (cs != null) css[j] = new List<C4b>();
                    if (ns != null) nss[j] = new List<V3f>();
                    if (js != null) iss[j] = new List<int>();
                    if (ks != null) kss[j] = new List<byte>();
                }
                pss[j].Add(psAbsolute[i]);
                if (cs != null) css[j].Add(cs[i]);
                if (ns != null) nss[j].Add(ns[i]);
                if (js != null) iss[j].Add(js[i]);
                if (ks != null) kss[j].Add(ks[i]);
            }

            if (pss.Sum(x => x?.Count) != psAbsolute.Count) throw new InvalidOperationException();

            var subcells = new PointSetNode[8];
            for (var j = 0; j < 8; j++)
            {
                var x = a.Subnodes[j]?.Value;
                if (pss[j] != null)
                {
                    subcells[j] = InjectPointsIntoTree(pss[j], css?[j], nss?[j], iss?[j], kss?[j], x, cell.GetOctant(j), config);
                }
                else
                {
                    subcells[j] = x;
                }
            }

            var result = a.WithSubNodes(subcells);
            if (result.Cell != cell) throw new InvalidOperationException("Invariant 04aa0996-2942-41e5-bfdb-0c6841e2f12f.");
            return result;
        }
    }
}<|MERGE_RESOLUTION|>--- conflicted
+++ resolved
@@ -679,13 +679,10 @@
                 var newCs = cs != null ? new List<C4b>(cs) : null; newCs?.AddRange(a.Colors.Value);
                 var newNs = ns != null ? new List<V3f>(ns) : null; newNs?.AddRange(a.Normals.Value);
                 var newIs = js != null ? new List<int>(js) : null; newIs?.AddRange(a.Intensities.Value);
-<<<<<<< HEAD
                 var newKs = ks != null ? new List<byte>(ks) : null; newKs?.AddRange(a.Classifications.Value);
 
                 var chunk = new Chunk(psAbsolute, cs, ns, js, ks, cell.BoundingBox);
-=======
-                var chunk = new Chunk(newPs, newCs, newNs, newIs, cell.BoundingBox);
->>>>>>> 04092beb
+
                 if (config.NormalizePointDensityGlobal)
                 {
                     chunk = chunk.ImmutableFilterMinDistByCell(cell, config.ParseConfig);
