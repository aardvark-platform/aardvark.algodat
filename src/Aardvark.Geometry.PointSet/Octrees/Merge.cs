﻿/*
    Copyright (C) 2006-2018. Aardvark Platform Team. http://github.com/aardvark-platform.
    This program is free software: you can redistribute it and/or modify
    it under the terms of the GNU Affero General Public License as published by
    the Free Software Foundation, either version 3 of the License, or
    (at your option) any later version.
    This program is distributed in the hope that it will be useful,
    but WITHOUT ANY WARRANTY; without even the implied warranty of
    MERCHANTABILITY or FITNESS FOR A PARTICULAR PURPOSE.  See the
    GNU Affero General Public License for more details.
    You should have received a copy of the GNU Affero General Public License
    along with this program.  If not, see <http://www.gnu.org/licenses/>.
*/
using Aardvark.Base;
using Aardvark.Data.Points;
using System;
using System.Collections.Generic;
using System.Linq;
using System.Threading;

namespace Aardvark.Geometry.Points
{
    /// <summary>
    /// </summary>
    public static class MergeExtensions
    {
        /// <summary>
        /// If cell is a leaf, it will be split once (non-recursive, without taking into account any split limit).
        /// If cell is not a leaf, this is an invalid operation.
        /// </summary>
        public static PointSetNode ForceSplitLeaf(this PointSetNode cell, CancellationToken ct)
        {
            if (cell == null) throw new ArgumentNullException(nameof(cell));
            if (cell.IsNotLeaf) throw new InvalidOperationException();
            if (cell.PointCount == 0) throw new InvalidOperationException();
            if (cell.PointCountTree != cell.PointCount) throw new InvalidOperationException();

            var subnodesPoints = new List<V3d>[8];
            var subnodesColors = cell.HasColors ? new List<C4b>[8] : null;
            var subnodesNormals = cell.HasNormals ? new List<V3f>[8] : null;
            var subnodesIntensities = cell.HasIntensities ? new List<int>[8] : null;
            var subnodesClassifications = cell.HasClassifications ? new List<byte>[8] : null;

            var pa = cell.PositionsAbsolute;
            var ca = cell.Colors?.Value;
            var na = cell.Normals?.Value;
            var ia = cell.Intensities?.Value;
            var ka = cell.Classifications?.Value;
            var imax = cell.PointCount;
            if (pa.Length != imax) throw new InvalidOperationException();

            for (var i = 0; i < imax; i++)
            {
                var si = cell.GetSubIndex(pa[i]);
                if (subnodesPoints[si] == null)
                {
                    subnodesPoints[si] = new List<V3d>();
                    if (subnodesColors != null) subnodesColors[si] = new List<C4b>();
                    if (subnodesNormals != null) subnodesNormals[si] = new List<V3f>();
                    if (subnodesIntensities != null) subnodesIntensities[si] = new List<int>();
                    if (subnodesClassifications != null) subnodesClassifications[si] = new List<byte>();
                }
                subnodesPoints[si].Add(pa[i]);
                if (subnodesColors != null) subnodesColors[si].Add(ca[i]);
                if (subnodesNormals != null) subnodesNormals[si].Add(na[i]);
                if (subnodesIntensities != null) subnodesIntensities[si].Add(ia[i]);
                if (subnodesClassifications != null) subnodesClassifications[si].Add(ka[i]);
            }

            var subnodes = new PointSetNode[8];
            for (var i = 0; i < 8; i++)
            {
                if (subnodesPoints[i] == null) continue;

                var subCellIndex = cell.Cell.GetOctant(i);
                if (!cell.Cell.Contains(subCellIndex)) throw new InvalidOperationException();
                if (cell.Cell.Exponent != subCellIndex.Exponent + 1) throw new InvalidOperationException();

                var builder = InMemoryPointSet.Build(
                    subnodesPoints[i], subnodesColors?[i], subnodesNormals?[i], subnodesIntensities?[i], subnodesClassifications?[i],
                    subCellIndex, int.MaxValue
                    );
                var subnode = builder.ToPointSetNode(cell.Storage, ct: ct);
                if (subnode.PointCountTree > subnodesPoints[i].Count) throw new InvalidOperationException();
                if (!cell.Cell.Contains(subnode.Cell)) throw new InvalidOperationException();
                if (cell.Cell.Exponent != subnode.Cell.Exponent + 1) throw new InvalidOperationException();
                
                subnodes[i] = subnode;
            }

            var result = new PointSetNode(cell.Cell, imax, cell.BoundingBoxExactLocal,
                cell.PointDistanceAverage, cell.PointDistanceStandardDeviation,
                subnodes.Map(x => x?.Id), cell.Storage);

            // POST
            if (result.IsLeaf) throw new InvalidOperationException();
            if (result.PointCountTree != cell.PointCountTree) throw new InvalidOperationException();
            if (result.PointCount != 0) throw new InvalidOperationException();
            if (result.Subnodes.Sum(x => x?.Value?.PointCountTree) > cell.PointCountTree) throw new InvalidOperationException();

            return result;
        }

        /// <summary>
        /// Returns union of trees as new tree (immutable operation).
        /// </summary>
        public static PointSetNode Merge(this PointSetNode a, PointSetNode b,
            long octreeSplitLimit, Action<long> pointsMergedCallback,
            CancellationToken ct
            )
        {
            if (a == null || a.PointCountTree == 0) { pointsMergedCallback?.Invoke(b?.PointCountTree ?? 0); return b; }
            if (b == null || b.PointCountTree == 0) { pointsMergedCallback?.Invoke(a?.PointCountTree ?? 0); return a; }

#if DEBUG
            var debugPointCountTree = a.PointCountTree + b.PointCountTree;
#endif

            // if A and B have identical root cells, then merge ...
            if (a.Cell == b.Cell)
            {
                var result = a.IsLeaf
                    ? (b.IsLeaf ? MergeLeafAndLeafWithIdenticalRootCell(a, b, octreeSplitLimit, ct)
                                : MergeLeafAndTreeWithIdenticalRootCell(a, b, octreeSplitLimit, ct))
                    : (b.IsLeaf ? MergeLeafAndTreeWithIdenticalRootCell(b, a, octreeSplitLimit, ct)
                                : MergeTreeAndTreeWithIdenticalRootCell(a, b, octreeSplitLimit, pointsMergedCallback, ct))
                    ;
                pointsMergedCallback?.Invoke(a.PointCountTree + b.PointCountTree);
                return result;
            }

            // if A and B do not intersect ...
            if (!a.Cell.Intersects(b.Cell))
            {
                var rootCell = new Cell(new Box3d(a.BoundingBox, b.BoundingBox));
                var result = JoinNonOverlappingTrees(rootCell, a, b, octreeSplitLimit, pointsMergedCallback, ct);
#if DEBUG
                if (result.PointCountTree != debugPointCountTree) throw new InvalidOperationException();
#endif
                pointsMergedCallback?.Invoke(a.PointCountTree + b.PointCountTree);
                return result;
            }

            if (a.IsCenteredAtOrigin || b.IsCenteredAtOrigin)
            {
                // enumerate all non-IsCenteredAtOrigin (sub)cells of A and B
                var parts = new List<PointSetNode>();
                if (a.IsCenteredAtOrigin)
                {
                    if (a.IsLeaf)
                    {
                        // split A into 8 subcells to get rid of centered cell
                        return Merge(a.ForceSplitLeaf(ct), b, octreeSplitLimit, pointsMergedCallback, ct);
                    }
                    else
                    {
                        parts.AddRange(a.Subnodes.Select(x => x?.Value));
                    }
                }
                else
                {
                    parts.Add(a);
                }

                if (b.IsCenteredAtOrigin)
                {
                    if (b.IsLeaf)
                    {
                        // split B into 8 subcells to get rid of centered cell
                        return Merge(a, b.ForceSplitLeaf(ct), octreeSplitLimit, pointsMergedCallback, ct);
                    }
                    else
                    {
                        parts.AddRange(b.Subnodes.Select(x => x?.Value));
                    }
                }
                else
                {
                    parts.Add(b);
                }

                // special case: there is only 1 part -> finished
                parts = parts.Where(x => x != null).ToList();
                if (parts.Count == 0) throw new InvalidOperationException();
                if (parts.Count == 1)
                {
                    var r = parts.Single();
                    pointsMergedCallback?.Invoke(r.PointCountTree);
                    return r;
                }

                // common case: multiple parts
                var rootCellBounds = new Box3d(a.Cell.BoundingBox, b.Cell.BoundingBox);
                var rootCell = new Cell(rootCellBounds);
                var roots = new PointSetNode[8];
                int octant(Cell x)
                {
                    if (x.IsCenteredAtOrigin) throw new InvalidOperationException();
                    return (x.X >= 0 ? 1 : 0) + (x.Y >= 0 ? 2 : 0) + (x.Z >= 0 ? 4 : 0);
                }
                foreach (var x in parts)
                {
                    var oi = octant(x.Cell);
                    var oct = rootCell.GetOctant(oi);
                    if (roots[oi] == null)
                    {
                        if (x.Cell != oct)
                        {
                            if (!oct.Contains(x.Cell)) throw new InvalidOperationException();
                            roots[oi] = JoinTreeToRootCell(oct, x);
                        }
                        else
                        {
                            roots[oi] = x;
                        }
                    }
                    else
                    {
                        roots[oi] = Merge(roots[oi], x, octreeSplitLimit, pointsMergedCallback, ct);
                    }

                    if (oct != roots[oi].Cell) throw new InvalidOperationException();
                }

                var pointCountTree = roots.Where(x => x != null).Sum(x => x.PointCountTree);
<<<<<<< HEAD
                var ebb = new Box3f(roots.Where(x => x != null).Select(x => x.BoundingBoxExactLocal));
                return new PointSetNode(rootCell, pointCountTree, ebb, 0.0f, 0.0f, roots.Map(n => n?.Id), a.Storage);
=======
                pointsMergedCallback?.Invoke(pointCountTree);
                return new PointSetNode(rootCell, pointCountTree, roots.Map(n => n?.Id), a.Storage);
>>>>>>> 7dfe9c21
            }
#if DEBUG
            if (a.Cell.Exponent == b.Cell.Exponent)
            {
                if (!a.IsCenteredAtOrigin && !b.IsCenteredAtOrigin) throw new InvalidOperationException(
                    $"merge {a.Cell} with {b.Cell}")
                    ;
            }
#endif

            // ... otherwise ensure that A's root cell is bigger than B's to reduce number of cases to handle ...
            if (a.Cell.Exponent < b.Cell.Exponent)
            {
                var result = Merge(b, a, octreeSplitLimit, pointsMergedCallback, ct);
#if DEBUG
                if (result.PointCountTree != debugPointCountTree) throw new InvalidOperationException();
#endif
                return result;
            }

            // ... B must now be contained in exactly one of A's subcells
#if DEBUG
            var isExactlyOne = false;
#endif
            var processedPointCount = 0L;
            var subcells = a.Subnodes?.Map(x => x?.Value) ?? new PointSetNode[8];
            for (var i = 0; i < 8; i++)
            {
                var subcellIndex = a.Cell.GetOctant(i);
                if (subcellIndex.Contains(b.Cell))
                {
#if DEBUG
                    if (isExactlyOne) throw new InvalidOperationException();
                    isExactlyOne = true;
#endif
                    if (subcells[i] == null)
                    {
                        subcells[i] = JoinTreeToRootCell(subcellIndex, b);
                    }
                    else
                    {
                        subcells[i] = Merge(subcells[i], b, octreeSplitLimit, 
                            n => pointsMergedCallback?.Invoke(processedPointCount + n),
                            ct);
                    }

                    processedPointCount += subcells[i].PointCountTree;
                    pointsMergedCallback?.Invoke(processedPointCount);
                }
            }
#if DEBUG
            if (!isExactlyOne) throw new InvalidOperationException();
#endif
            PointSetNode result2 = null;
            if (a.IsLeaf)
            {
                result2 = a.WithSubNodes(subcells);
                result2 = InjectPointsIntoTree(
                    a.PositionsAbsolute, a.Colors?.Value, a.Normals?.Value, a.Intensities?.Value, a.Classifications?.Value,
                    result2, result2.Cell, octreeSplitLimit, a.Storage, ct
                    );
            }
            else
            {
                result2 = a.WithSubNodes(subcells);
            }
#if DEBUG
            // this no longer holds due to removal of duplicate points
            //if (result2.PointCountTree != debugPointCountTree) throw new InvalidOperationException();
#endif
            pointsMergedCallback?.Invoke(result2.PointCountTree);
            return result2;
        }
        
        private static T[] Concat<T>(T[] xs, T[] ys)
        {
            if (xs == null && ys == null) return null;
            if ((xs == null) != (ys == null)) throw new InvalidOperationException();
            var rs = new T[xs.Length + ys.Length];
            Array.Copy(xs, 0, rs, 0, xs.Length);
            Array.Copy(ys, 0, rs, xs.Length, ys.Length);
            return rs;
        }
        
        private static PointSetNode JoinNonOverlappingTrees(Cell rootCell, PointSetNode a, PointSetNode b,
            long octreeSplitLimit, Action<long> pointsMergedCallback,
            CancellationToken ct
            )
        {
            #region Preconditions

            // PRE: ensure that trees 'a' and 'b' do not intersect,
            // because we are joining non-overlapping trees here
            if (a.Cell == b.Cell || a.Cell.Intersects(b.Cell)) throw new InvalidOperationException();

            // PRE: we further assume, that both trees are non-empty
            if (a.PointCountTree == 0 && b.PointCountTree == 0) throw new InvalidOperationException();

            #endregion

            #region Case reduction
            // REDUCE CASES:
            // if one tree ('a' or 'b') is centered at origin, then ensure that 'a' is centered
            // (by swapping 'a' and 'b' if necessary)
            if (b.IsCenteredAtOrigin)
            {
#if DEBUG
                // PRE: if 'b' is centered, than 'a' cannot be centered
                // (because then 'a' and 'b' would overlap, and we join non-overlapping trees here)
                if (a.IsCenteredAtOrigin) throw new InvalidOperationException();
#endif
                Fun.Swap(ref a, ref b);
#if DEBUG
                // POST: 'a' is centered, 'b' is not centered
                if (!a.IsCenteredAtOrigin) throw new InvalidOperationException();
                if (b.IsCenteredAtOrigin) throw new InvalidOperationException();
#endif
            }
            #endregion
            
            #region CASE 1 of 2: one tree is centered (must be 'a', since if it originally was 'b' we would have swapped)

            if (rootCell.IsCenteredAtOrigin && a.IsCenteredAtOrigin)
            {
                #region special case: split 'a' into subcells to get rid of centered cell containing points
                if (a.IsLeaf)
                {
                    return JoinNonOverlappingTrees(rootCell, a.ForceSplitLeaf(ct), b, octreeSplitLimit, pointsMergedCallback, ct);
                }
                #endregion
#if DEBUG
                if (a.PointCount != 0) throw new InvalidOperationException();
#endif

                var subcells = new PointSetNode[8];
                for (var i = 0; i < 8; i++)
                {
                    var rootCellOctant = rootCell.GetOctant(i);

                    var aSub = a.Subnodes[i]?.Value;
                    var bIsContained = rootCellOctant.Contains(b.Cell);
#if DEBUG
                    if (!bIsContained && rootCellOctant.Intersects(b.Cell)) throw new InvalidOperationException();
#endif

                    if (aSub != null)
                    {
                        if (bIsContained)
                        {
                            // CASE: both contained
                            var merged = Merge(aSub, b, octreeSplitLimit, pointsMergedCallback, ct);
                            subcells[i] = JoinTreeToRootCell(rootCellOctant, merged);
                        }
                        else
                        {
                            // CASE: aSub contained
                            subcells[i] = JoinTreeToRootCell(rootCellOctant, aSub);
                        }
                    }
                    else
                    {
                        if (bIsContained)
                        {
                            // CASE: b contained
                            subcells[i] = JoinTreeToRootCell(rootCellOctant, b);
                        }
                        else
                        {
                            // CASE: none contained -> empty subcell
                            subcells[i] = null;
                        }
                    }
                }
                var ebb = new Box3f(subcells.Where(x => x != null).Select(x => x.BoundingBoxExactLocal));
                var result = new PointSetNode(rootCell, a.PointCountTree + b.PointCountTree, ebb, 0.0f, 0.0f, subcells.Map(x => x?.Id), a.Storage);
#if DEBUG
                if (result.PointCountTree != a.PointCountTree + b.PointCountTree) throw new InvalidOperationException();
                if (result.PointCountTree != result.Subnodes.Sum(x => x?.Value?.PointCountTree)) throw new InvalidOperationException();
#endif
                //pointsMergedCallback?.Invoke(result.PointCountTree);
                return result;
            }

            #endregion

            #region CASE 2 of 2: no tree is centered

            else
            {
#if DEBUG
                // PRE: no tree is centered
                if (a.IsCenteredAtOrigin) throw new InvalidOperationException();
                if (b.IsCenteredAtOrigin) throw new InvalidOperationException();
#endif

                var subcells = new PointSetNode[8];
                var doneA = false;
                var doneB = false;
                for (var i = 0; i < 8; i++)
                {
                    var subcell = rootCell.GetOctant(i);
                    if (subcell.Contains(a.Cell))
                    {
#if DEBUG
                        if (subcell.Intersects(b.Cell)) throw new InvalidOperationException();
#endif
                        subcells[i] = JoinTreeToRootCell(subcell, a);
                        if (doneB) break;
                        doneA = true;
                    }
                    if (subcell.Intersects(b.Cell))
                    {
#if DEBUG
                        if (subcell.Intersects(a.Cell)) throw new InvalidOperationException();
#endif
                        subcells[i] = JoinTreeToRootCell(subcell, b);
                        if (doneA == true) break;
                        doneB = true;
                    }
                }
                var ebb = new Box3f(subcells.Where(x => x != null).Select(x => x.BoundingBoxExactLocal));
                var result = new PointSetNode(rootCell, a.PointCountTree + b.PointCountTree, ebb, 0.0f, 0.0f, subcells.Map(x => x?.Id), a.Storage);
#if DEBUG
                if (result.PointCountTree != a.PointCountTree + b.PointCountTree) throw new InvalidOperationException();
                if (result.PointCountTree != result.Subnodes.Sum(x => x?.Value?.PointCountTree)) throw new InvalidOperationException();
#endif
                //pointsMergedCallback?.Invoke(result.PointCountTree);
                return result;
            }

            #endregion
        }

        private static PointSetNode JoinTreeToRootCell(Cell rootCell, PointSetNode a)
        {
            if (!rootCell.Contains(a.Cell)) throw new InvalidOperationException();
            if (a.IsCenteredAtOrigin)
            {
                throw new InvalidOperationException();
            }
            if (rootCell == a.Cell) return a;

            var subcells = new PointSetNode[8];
            for (var i = 0; i < 8; i++)
            {
                var subcell = rootCell.GetOctant(i);
                if (subcell == a.Cell) { subcells[i] = a; break; }
                if (subcell.Contains(a.Cell)) { subcells[i] = JoinTreeToRootCell(subcell, a); break; }
            }
            var ebb = new Box3f(subcells.Where(x => x != null).Select(x => x.BoundingBoxExactLocal));
            var result = new PointSetNode(rootCell, a.PointCountTree, ebb, 0.0f, 0.0f, subcells.Map(x => x?.Id), a.Storage);
#if DEBUG
            if (result.PointCountTree != a.PointCountTree) throw new InvalidOperationException();
#endif
            return result;
        }

        private static PointSetNode MergeLeafAndLeafWithIdenticalRootCell(PointSetNode a, PointSetNode b, long octreeSplitLimit, CancellationToken ct)
        {
            if (a.IsNotLeaf || b.IsNotLeaf) throw new InvalidOperationException();
            if (a.Cell != b.Cell) throw new InvalidOperationException();
            if (b.PositionsAbsolute == null) throw new InvalidOperationException();
            if (a.HasColors != b.HasColors) throw new InvalidOperationException();
            if (a.HasNormals != b.HasNormals) throw new InvalidOperationException();
            if (a.HasIntensities != b.HasIntensities) throw new InvalidOperationException();
            if (a.HasClassifications != b.HasClassifications) throw new InvalidOperationException();

            var ps = Concat(a.PositionsAbsolute, b.PositionsAbsolute);
            var cs = Concat(a.Colors?.Value, b.Colors?.Value);
            var ns = Concat(a.Normals?.Value, b.Normals?.Value);
            var js = Concat(a.Intensities?.Value, b.Intensities?.Value);
            var ks = Concat(a.Classifications?.Value, b.Classifications?.Value);
            var result = InMemoryPointSet.Build(ps, cs, ns, js, ks, a.Cell, octreeSplitLimit).ToPointSetNode(a.Storage, ct: ct);
            return result;
        }

        private static PointSetNode MergeLeafAndTreeWithIdenticalRootCell(PointSetNode a, PointSetNode b, long octreeSplitLimit, CancellationToken ct)
        {
            if (a == null) throw new ArgumentNullException(nameof(a));
            if (b == null) throw new ArgumentNullException(nameof(b));
            if (a.IsNotLeaf || b.IsLeaf) throw new InvalidOperationException();
            if (a.Cell != b.Cell) throw new InvalidOperationException();

            var center = a.Center;
            var result = InjectPointsIntoTree(
                a.PositionsAbsolute, a.Colors?.Value, a.Normals?.Value, a.Intensities?.Value, a.Classifications?.Value,
                b, a.Cell, octreeSplitLimit, a.Storage, ct
                );
            return result;
        }

        private static PointSetNode MergeTreeAndTreeWithIdenticalRootCell(PointSetNode a, PointSetNode b,
            long octreeSplitLimit, Action<long> pointsMergedCallback,
            CancellationToken ct
            )
        {
            if (a.IsLeaf || b.IsLeaf) throw new InvalidOperationException();
            if (a.Cell != b.Cell) throw new InvalidOperationException();
            if (a.PointCount > 0) throw new InvalidOperationException();
            if (b.PointCount > 0) throw new InvalidOperationException();

            var pointCountTree = 0L;
            var subcells = new PointSetNode[8];
            for (var i = 0; i < 8; i++)
            {
                var octant = a.Cell.GetOctant(i);
                var x = a.Subnodes[i]?.Value;
                var y = b.Subnodes[i]?.Value;

                if (x != null)
                {
                    if (y != null)
                    {
                        subcells[i] = Merge(x, y, octreeSplitLimit, pointsMergedCallback, ct);
                        pointCountTree += x.PointCountTree + y.PointCountTree;
                    }
                    else
                    {
                        subcells[i] = x;
                        pointCountTree += x.PointCountTree;
                        if (subcells[i].PointCountTree != x.PointCountTree) throw new InvalidOperationException();
                    }
                }
                else
                {
                    if (y != null)
                    {
                        subcells[i] = y;
                        pointCountTree += y.PointCountTree;

                        if (subcells[i].PointCountTree != y.PointCountTree) throw new InvalidOperationException();
                    }
                    else
                    {
                        subcells[i] = null;
                    }
                }
            }

<<<<<<< HEAD
            var ebb = new Box3f(subcells.Where(x => x != null).Select(x => x.BoundingBoxExactLocal));
            var result = new PointSetNode(a.Cell, pointCountTree, ebb, 0.0f, 0.0f, subcells.Map(x => x?.Id), a.Storage);
=======
            var result = new PointSetNode(a.Cell, pointCountTree, subcells.Map(x => x?.Id), a.Storage);
            //pointsMergedCallback?.Invoke(result.PointCountTree);
>>>>>>> 7dfe9c21
            return result;
        }

        private static PointSetNode InjectPointsIntoTree(
            IList<V3d> psAbsolute, IList<C4b> cs, IList<V3f> ns, IList<int> js, IList<byte> ks,
            PointSetNode a, Cell cell, long octreeSplitLimit, Storage storage,
            CancellationToken ct
            )
        {
            if (a == null)
            {
                var result0 = InMemoryPointSet.Build(psAbsolute, cs, ns, js, ks, cell, octreeSplitLimit).ToPointSetNode(storage, ct: ct);
                if (result0.PointCountTree > psAbsolute.Count) throw new InvalidOperationException();
                return result0;
            }

            if (a.Cell != cell) throw new InvalidOperationException();

            if (a.IsLeaf)
            {
                if (cs != null && !a.HasColors) throw new InvalidOperationException();
                if (cs == null && a.HasColors) throw new InvalidOperationException();
                if (ns != null && !a.HasNormals) throw new InvalidOperationException();
                if (ns == null && a.HasNormals) throw new InvalidOperationException();

                var newPs = new List<V3d>(psAbsolute); newPs.AddRange(a.PositionsAbsolute);
                var newCs = cs != null ? new List<C4b>(cs) : null; newCs?.AddRange(a.Colors.Value);
                var newNs = ns != null ? new List<V3f>(ns) : null; newNs?.AddRange(a.Normals.Value);
                var newIs = js != null ? new List<int>(js) : null; newIs?.AddRange(a.Intensities.Value);
                var newKs = ks != null ? new List<byte>(ks) : null; newKs?.AddRange(a.Classifications.Value);
                var result0 = InMemoryPointSet.Build(newPs, newCs, newNs, newIs, newKs, cell, octreeSplitLimit).ToPointSetNode(a.Storage, ct: ct);
                return result0;
            }

            var pss = new List<V3d>[8];
            var css = cs != null ? new List<C4b>[8] : null;
            var nss = ns != null ? new List<V3f>[8] : null;
            var iss = js != null ? new List<int>[8] : null;
            var kss = ks != null ? new List<byte>[8] : null;
            for (var i = 0; i < psAbsolute.Count; i++)
            {
                var j = a.GetSubIndex(psAbsolute[i]);
                if (pss[j] == null)
                {
                    pss[j] = new List<V3d>();
                    if (cs != null) css[j] = new List<C4b>();
                    if (ns != null) nss[j] = new List<V3f>();
                    if (js != null) iss[j] = new List<int>();
                    if (ks != null) kss[j] = new List<byte>();
                }
                pss[j].Add(psAbsolute[i]);
                if (cs != null) css[j].Add(cs[i]);
                if (ns != null) nss[j].Add(ns[i]);
                if (js != null) iss[j].Add(js[i]);
                if (ks != null) kss[j].Add(ks[i]);
            }

            if (pss.Sum(x => x?.Count) != psAbsolute.Count) throw new InvalidOperationException();

            var subcells = new PointSetNode[8];
            for (var j = 0; j < 8; j++)
            {
                var x = a.Subnodes[j]?.Value;
                if (pss[j] != null)
                {
                    subcells[j] = InjectPointsIntoTree(pss[j], css?[j], nss?[j], iss?[j], kss?[j], x, cell.GetOctant(j), octreeSplitLimit, storage, ct);
                }
                else
                {
                    subcells[j] = x;
                }
            }

            return a.WithSubNodes(subcells);
        }
    }
}<|MERGE_RESOLUTION|>--- conflicted
+++ resolved
@@ -223,13 +223,10 @@
                 }
 
                 var pointCountTree = roots.Where(x => x != null).Sum(x => x.PointCountTree);
-<<<<<<< HEAD
                 var ebb = new Box3f(roots.Where(x => x != null).Select(x => x.BoundingBoxExactLocal));
+                pointsMergedCallback?.Invoke(pointCountTree);
                 return new PointSetNode(rootCell, pointCountTree, ebb, 0.0f, 0.0f, roots.Map(n => n?.Id), a.Storage);
-=======
-                pointsMergedCallback?.Invoke(pointCountTree);
-                return new PointSetNode(rootCell, pointCountTree, roots.Map(n => n?.Id), a.Storage);
->>>>>>> 7dfe9c21
+                //return new PointSetNode(rootCell, pointCountTree, roots.Map(n => n?.Id), a.Storage);
             }
 #if DEBUG
             if (a.Cell.Exponent == b.Cell.Exponent)
@@ -569,13 +566,9 @@
                 }
             }
 
-<<<<<<< HEAD
             var ebb = new Box3f(subcells.Where(x => x != null).Select(x => x.BoundingBoxExactLocal));
             var result = new PointSetNode(a.Cell, pointCountTree, ebb, 0.0f, 0.0f, subcells.Map(x => x?.Id), a.Storage);
-=======
-            var result = new PointSetNode(a.Cell, pointCountTree, subcells.Map(x => x?.Id), a.Storage);
             //pointsMergedCallback?.Invoke(result.PointCountTree);
->>>>>>> 7dfe9c21
             return result;
         }
 
