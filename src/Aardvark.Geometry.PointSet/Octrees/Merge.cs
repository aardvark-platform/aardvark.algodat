﻿/*
    Copyright (C) 2006-2018. Aardvark Platform Team. http://github.com/aardvark-platform.
    This program is free software: you can redistribute it and/or modify
    it under the terms of the GNU Affero General Public License as published by
    the Free Software Foundation, either version 3 of the License, or
    (at your option) any later version.
    This program is distributed in the hope that it will be useful,
    but WITHOUT ANY WARRANTY; without even the implied warranty of
    MERCHANTABILITY or FITNESS FOR A PARTICULAR PURPOSE.  See the
    GNU Affero General Public License for more details.
    You should have received a copy of the GNU Affero General Public License
    along with this program.  If not, see <http://www.gnu.org/licenses/>.
*/
using Aardvark.Base;
using Aardvark.Data;
using Aardvark.Data.Points;
using System;
using System.Collections.Generic;
using System.Collections.Immutable;
using System.Linq;

namespace Aardvark.Geometry.Points
{
    /// <summary>
    /// </summary>
    public static class MergeExtensions
    {
        /// <summary>
        /// If cell is a leaf, it will be split once (non-recursive, without taking into account any split limit).
        /// If cell is not a leaf, this is an invalid operation.
        /// </summary>
        public static IPointCloudNode ForceSplitLeaf(this IPointCloudNode self, ImportConfig config)
        {
            if (self == null) throw new ArgumentNullException(nameof(self));
            if (self.IsLeaf == false) throw new InvalidOperationException();
            if (self.PointCountCell == 0) throw new InvalidOperationException();
            if (self.PointCountTree != self.PointCountCell) throw new InvalidOperationException();

            var subnodesPoints = new List<V3d>[8];
            var subnodesColors = self.HasColors ? new List<C4b>[8] : null;
            var subnodesNormals = self.HasNormals ? new List<V3f>[8] : null;
            var subnodesIntensities = self.HasIntensities ? new List<int>[8] : null;
            var subnodesClassifications = self.HasClassifications ? new List<byte>[8] : null;

            var pa = self.PositionsAbsolute;
            var ca = self.Colors?.Value;
            var na = self.Normals?.Value;
            var ia = self.Intensities?.Value;
            var ka = self.Classifications?.Value;
            var imax = self.PointCountCell;
            if (pa.Length != imax) throw new InvalidOperationException();

            for (var i = 0; i < imax; i++)
            {
                var si = self.GetSubIndex(pa[i]);
                if (subnodesPoints[si] == null)
                {
                    subnodesPoints[si] = new List<V3d>();
                    if (subnodesColors != null) subnodesColors[si] = new List<C4b>();
                    if (subnodesNormals != null) subnodesNormals[si] = new List<V3f>();
                    if (subnodesIntensities != null) subnodesIntensities[si] = new List<int>();
                    if (subnodesClassifications != null) subnodesClassifications[si] = new List<byte>();
                }
                subnodesPoints[si].Add(pa[i]);
                if (subnodesColors != null) subnodesColors[si].Add(ca[i]);
                if (subnodesNormals != null) subnodesNormals[si].Add(na[i]);
                if (subnodesIntensities != null) subnodesIntensities[si].Add(ia[i]);
                if (subnodesClassifications != null) subnodesClassifications[si].Add(ka[i]);
            }

            var subnodes = new PointSetNode[8];
            for (var i = 0; i < 8; i++)
            {
                if (subnodesPoints[i] == null) continue;

                var subCell = self.Cell.GetOctant(i);
                if (!self.Cell.Contains(subCell)) throw new InvalidOperationException();
                if (self.Cell.Exponent != subCell.Exponent + 1) throw new InvalidOperationException();

                var chunk = new Chunk(subnodesPoints[i], subnodesColors?[i], subnodesNormals?[i], subnodesIntensities?[i], subnodesClassifications?[i], subCell.BoundingBox);
                if (config.NormalizePointDensityGlobal)
                {
                    chunk = chunk.ImmutableFilterMinDistByCell(subCell, config.ParseConfig);
                }
                var builder = InMemoryPointSet.Build(subnodesPoints[i], subnodesColors?[i], subnodesNormals?[i], subnodesIntensities?[i], subnodesClassifications?[i],subCell, int.MaxValue);
                var subnode = builder.ToPointSetNode(config.Storage, ct: config.CancellationToken);
                if (subnode.PointCountTree > subnodesPoints[i].Count) throw new InvalidOperationException();
                if (!self.Cell.Contains(subnode.Cell)) throw new InvalidOperationException();
                if (self.Cell.Exponent != subnode.Cell.Exponent + 1) throw new InvalidOperationException();
                
                subnodes[i] = subnode;
            }

            var bbExactGlobal = new Box3d(subnodes.Where(x => x != null).Select(x => x.BoundingBoxExactGlobal));

            var data = ImmutableDictionary<Durable.Def, object>.Empty
                .Add(Durable.Octree.NodeId, Guid.NewGuid())
                .Add(Durable.Octree.Cell, self.Cell)
                .Add(Durable.Octree.BoundingBoxExactGlobal, bbExactGlobal)
                .Add(Durable.Octree.PointCountTreeLeafs, self.PointCountTree)
                .Add(Durable.Octree.SubnodesGuids, subnodes.Map(x => x?.Id ?? Guid.Empty))
                ;
            var result = new PointSetNode(data, self.Storage, true);

            // POST
            if (result.IsLeaf) throw new InvalidOperationException();
            if (result.PointCountTree != self.PointCountTree) throw new InvalidOperationException();
            if (result.PointCountCell != 0) throw new InvalidOperationException();
            if (result.Subnodes.Sum(x => x?.Value?.PointCountTree) > self.PointCountTree) throw new InvalidOperationException();

            return result;
        }

        private static T[] Append<T>(T[] left, T[] right)
        {
            var res = new T[left.Length + right.Length];
            left.CopyTo(0, left.Length, res, 0);
            right.CopyTo(0, right.Length, res, left.Length);
            return res;
        }

        /// <summary>
        /// Returns union of trees as new tree (immutable operation).
        /// </summary>
        public static IPointCloudNode Merge(this IPointCloudNode a, IPointCloudNode b, Action<long> pointsMergedCallback, ImportConfig config)
        {
            if (a == null || a.PointCountTree == 0) { pointsMergedCallback?.Invoke(b?.PointCountTree ?? 0); return b; }
            if (b == null || b.PointCountTree == 0) { pointsMergedCallback?.Invoke(a?.PointCountTree ?? 0); return a; }

            if (a.PointCountTree + b.PointCountTree <= config.OctreeSplitLimit)
            {
                var storage = config.Storage;
                var ac = a.Center;
                var bc = b.Center;

                var psAbs = a.HasPositions && b.HasPositions ? Append(a.Positions.Value.Map(p => (V3d)p + ac), b.Positions.Value.Map(p => (V3d)p + bc)) : null;
                var ns = a.HasNormals && b.HasNormals ? Append(a.Normals.Value, b.Normals.Value) : null;
                var cs = a.HasColors && b.HasColors ? Append(a.Colors.Value, b.Colors.Value) : null;
                var js = a.HasIntensities && b.HasIntensities ? Append(a.Intensities.Value, b.Intensities.Value) : null;
                var ks = a.HasClassifications && b.HasClassifications ? Append(a.Classifications.Value, b.Classifications.Value) : null;

                Guid? psId = psAbs != null ? Guid.NewGuid() : (Guid?)null;
                Guid? kdId = psAbs != null ? Guid.NewGuid() : (Guid?)null;
                Guid? nsId = ns != null ? Guid.NewGuid() : (Guid?)null;
                Guid? csId = cs != null ? Guid.NewGuid() : (Guid?)null;
                Guid? jsId = js != null ? Guid.NewGuid() : (Guid?)null;
                Guid? ksId = ks != null ? Guid.NewGuid() : (Guid?)null;

                var cell = ParentCell(a.Cell, b.Cell);
                var center = cell.BoundingBox.Center;

                var ps = psAbs.Map(p => (V3f)(p - center));
                var kd = kdId.HasValue ? ps.BuildKdTree() : null;
<<<<<<< HEAD
                
                var data = ImmutableDictionary<Durable.Def, object>.Empty
                    .Add(Durable.Octree.NodeId, Guid.NewGuid())
                    .Add(Durable.Octree.Cell, cell)
                    .Add(Durable.Octree.PointCountTreeLeafs, ps.LongLength)
=======

                var bbExactGlobal = new Box3d(psAbs);

                var data = ImmutableDictionary<Durable.Def, object>.Empty
                    .Add(Durable.Octree.NodeId, Guid.NewGuid())
                    .Add(Durable.Octree.Cell, cell)
                    .Add(Durable.Octree.BoundingBoxExactGlobal, bbExactGlobal)
                    .Add(Durable.Octree.PointCountTreeLeafs, totalPointCountTree)
>>>>>>> d9f12606
                    ;

                if (psId.HasValue) { storage.Add(psId.Value, ps); data = data.Add(Durable.Octree.PositionsLocal3fReference, psId.Value); }
                if (nsId.HasValue) { storage.Add(nsId.Value, ns); data = data.Add(Durable.Octree.Normals3fReference, nsId.Value); }
                if (csId.HasValue) { storage.Add(csId.Value, cs); data = data.Add(Durable.Octree.Colors4bReference, csId.Value); }
                if (jsId.HasValue) { storage.Add(jsId.Value, js); data = data.Add(Durable.Octree.Intensities1iReference, jsId.Value); }
                if (ksId.HasValue) { storage.Add(ksId.Value, ks); data = data.Add(Durable.Octree.Classifications1bReference, ksId.Value); }
                if (kdId.HasValue) { storage.Add(kdId.Value, kd.Data); data = data.Add(Durable.Octree.PointRkdTreeFDataReference, kdId.Value); }

                return new PointSetNode(data, config.Storage, writeToStore: true);
            }


            // if A and B have identical root cells, then merge ...
            if (a.Cell == b.Cell)
            {
                var result = a.IsLeaf
                    ? (b.IsLeaf ? MergeLeafAndLeafWithIdenticalRootCell(a, b, config)
                                : MergeLeafAndTreeWithIdenticalRootCell(a, b, config))
                    : (b.IsLeaf ? MergeLeafAndTreeWithIdenticalRootCell(b, a, config)
                                : MergeTreeAndTreeWithIdenticalRootCell(a, b, pointsMergedCallback, config))
                    ;
                pointsMergedCallback?.Invoke(a.PointCountTree + b.PointCountTree);
                return result;
            }

            // if A and B do not intersect ...
            if (!a.Cell.Intersects(b.Cell))
            {
                var rootCell = new Cell(new Box3d(a.BoundingBoxExactGlobal, b.BoundingBoxExactGlobal));
                var result = JoinNonOverlappingTrees(rootCell, a, b, pointsMergedCallback, config);

                pointsMergedCallback?.Invoke(a.PointCountTree + b.PointCountTree);
                return result;
            }

            if (a.Cell.IsCenteredAtOrigin || b.Cell.IsCenteredAtOrigin)
            {
                // enumerate all non-IsCenteredAtOrigin (sub)cells of A and B
                var parts = new List<IPointCloudNode>();
                if (a.Cell.IsCenteredAtOrigin)
                {
                    if (a.IsLeaf)
                    {
                        // split A into 8 subcells to get rid of centered cell
                        return Merge(a.ForceSplitLeaf(config), b, pointsMergedCallback, config);
                    }
                    else
                    {
                        parts.AddRange(a.Subnodes.Select(x => x?.Value));
                    }
                }
                else
                {
                    parts.Add(a);
                }

                if (b.Cell.IsCenteredAtOrigin)
                {
                    if (b.IsLeaf)
                    {
                        // split B into 8 subcells to get rid of centered cell
                        return Merge(a, b.ForceSplitLeaf(config), pointsMergedCallback, config);
                    }
                    else
                    {
                        parts.AddRange(b.Subnodes.Select(x => x?.Value));
                    }
                }
                else
                {
                    parts.Add(b);
                }

                // special case: there is only 1 part -> finished
                parts = parts.Where(x => x != null).ToList();
                if (parts.Count == 0) throw new InvalidOperationException();
                if (parts.Count == 1)
                {
                    var r = parts.Single();
                    pointsMergedCallback?.Invoke(r.PointCountTree);
                    return r;
                }

                // common case: multiple parts
                var rootCellBounds = new Box3d(a.Cell.BoundingBox, b.Cell.BoundingBox);
                var rootCell = new Cell(rootCellBounds);
                var roots = new IPointCloudNode[8];
                int octant(Cell x)
                {
                    if (x.IsCenteredAtOrigin) throw new InvalidOperationException();
                    return (x.X >= 0 ? 1 : 0) + (x.Y >= 0 ? 2 : 0) + (x.Z >= 0 ? 4 : 0);
                }
                foreach (var x in parts)
                {
                    var oi = octant(x.Cell);
                    var oct = rootCell.GetOctant(oi);
                    if (roots[oi] == null)
                    {
                        if (x.Cell != oct)
                        {
                            if (!oct.Contains(x.Cell)) throw new InvalidOperationException();
                            roots[oi] = JoinTreeToRootCell(oct, x, config);
                        }
                        else
                        {
                            roots[oi] = x;
                        }
                    }
                    else
                    {
                        roots[oi] = Merge(roots[oi], x, pointsMergedCallback, config);
                    }

                    if (oct != roots[oi].Cell) throw new InvalidOperationException();
                }

                var pointCountTreeLeafs = roots.Where(x => x != null).Sum(x => x.PointCountTree);
                var bbExactGlobal = new Box3d(roots.Where(x => x != null).Select(x => x.BoundingBoxExactGlobal));
                pointsMergedCallback?.Invoke(pointCountTreeLeafs);

                var data = ImmutableDictionary<Durable.Def, object>.Empty
                    .Add(Durable.Octree.NodeId, Guid.NewGuid())
                    .Add(Durable.Octree.Cell, rootCell)
                    .Add(Durable.Octree.BoundingBoxExactGlobal, bbExactGlobal)
                    .Add(Durable.Octree.PointCountTreeLeafs, pointCountTreeLeafs)
                    .Add(Durable.Octree.SubnodesGuids, roots.Map(n => n?.Id ?? Guid.Empty))
                    ;
                var result = new PointSetNode(data, config.Storage, writeToStore: true);
                return result;
            }
#if DEBUG
            if (a.Cell.Exponent == b.Cell.Exponent)
            {
                if (!a.Cell.IsCenteredAtOrigin && !b.Cell.IsCenteredAtOrigin) throw new InvalidOperationException(
                    $"merge {a.Cell} with {b.Cell}")
                    ;
            }
#endif

            // ... otherwise ensure that A's root cell is bigger than B's to reduce number of cases to handle ...
            if (a.Cell.Exponent < b.Cell.Exponent)
            {
                var result = Merge(b, a, pointsMergedCallback, config);
                return result;
            }

            // ... B must now be contained in exactly one of A's subcells
#if DEBUG
            var isExactlyOne = false;
#endif
            var processedPointCount = 0L;
            var subcells = a.Subnodes?.Map(x => x?.Value) ?? new IPointCloudNode[8];
            for (var i = 0; i < 8; i++)
            {
                var subcellIndex = a.Cell.GetOctant(i);
                if (subcellIndex.Contains(b.Cell))
                {
#if DEBUG
                    if (isExactlyOne) throw new InvalidOperationException();
                    isExactlyOne = true;
#endif
                    if (subcells[i] == null)
                    {
                        subcells[i] = JoinTreeToRootCell(subcellIndex, b, config);
                    }
                    else
                    {
                        subcells[i] = Merge(subcells[i], b, 
                            n => pointsMergedCallback?.Invoke(processedPointCount + n),
                            config);
                    }

                    processedPointCount += subcells[i].PointCountTree;
                    pointsMergedCallback?.Invoke(processedPointCount);
                }
            }
#if DEBUG
            if (!isExactlyOne) throw new InvalidOperationException();
#endif
            IPointCloudNode result2 = null;
            if (a.IsLeaf)
            {
                result2 = a.WithSubNodes(subcells);
                result2 = InjectPointsIntoTree(
                    a.PositionsAbsolute, a.Colors?.Value, a.Normals?.Value, a.Intensities?.Value, a.Classifications?.Value,
                    result2, result2.Cell, config);
            }
            else
            {
                result2 = a.WithSubNodes(subcells);
            }
#if DEBUG
            // this no longer holds due to removal of duplicate points
            //if (result2.PointCountTree != debugPointCountTree) throw new InvalidOperationException();
#endif
            pointsMergedCallback?.Invoke(result2.PointCountTree);
            return result2;
        }
        
        private static T[] Concat<T>(T[] xs, T[] ys)
        {
            if (xs == null && ys == null) return null;
            if ((xs == null) != (ys == null)) throw new InvalidOperationException();
            var rs = new T[xs.Length + ys.Length];
            Array.Copy(xs, 0, rs, 0, xs.Length);
            Array.Copy(ys, 0, rs, xs.Length, ys.Length);
            return rs;
        }
        
        private static IPointCloudNode JoinNonOverlappingTrees(Cell rootCell, IPointCloudNode a, IPointCloudNode b,
            Action<long> pointsMergedCallback, ImportConfig config
            )
        {
            #region Preconditions

            // PRE: ensure that trees 'a' and 'b' do not intersect,
            // because we are joining non-overlapping trees here
            if (a.Cell == b.Cell || a.Cell.Intersects(b.Cell)) throw new InvalidOperationException();

            // PRE: we further assume, that both trees are non-empty
            if (a.PointCountTree == 0 && b.PointCountTree == 0) throw new InvalidOperationException();

            #endregion

            #region Case reduction
            // REDUCE CASES:
            // if one tree ('a' or 'b') is centered at origin, then ensure that 'a' is centered
            // (by swapping 'a' and 'b' if necessary)
            if (b.Cell.IsCenteredAtOrigin)
            {
#if DEBUG
                // PRE: if 'b' is centered, than 'a' cannot be centered
                // (because then 'a' and 'b' would overlap, and we join non-overlapping trees here)
                if (a.Cell.IsCenteredAtOrigin) throw new InvalidOperationException();
#endif
                Fun.Swap(ref a, ref b);
#if DEBUG
                // POST: 'a' is centered, 'b' is not centered
                if (!a.Cell.IsCenteredAtOrigin) throw new InvalidOperationException();
                if (b.Cell.IsCenteredAtOrigin) throw new InvalidOperationException();
#endif
            }
            #endregion
            
            #region CASE 1 of 2: one tree is centered (must be 'a', since if it originally was 'b' we would have swapped)

            if (rootCell.IsCenteredAtOrigin && a.Cell.IsCenteredAtOrigin)
            {
                #region special case: split 'a' into subcells to get rid of centered cell containing points
                if (a.IsLeaf)
                {
                    return JoinNonOverlappingTrees(rootCell, a.ForceSplitLeaf(config), b, pointsMergedCallback, config);
                }
                #endregion
#if DEBUG
                if (a.PointCountCell != 0) throw new InvalidOperationException();
#endif

                var subcells = new IPointCloudNode[8];
                for (var i = 0; i < 8; i++)
                {
                    var rootCellOctant = rootCell.GetOctant(i);

                    var aSub = a.Subnodes[i]?.Value;
                    var bIsContained = rootCellOctant.Contains(b.Cell);
#if DEBUG
                    if (!bIsContained && rootCellOctant.Intersects(b.Cell)) throw new InvalidOperationException();
#endif

                    if (aSub != null)
                    {
                        if (bIsContained)
                        {
                            // CASE: both contained
                            var merged = Merge(aSub, b, pointsMergedCallback, config);
                            subcells[i] = JoinTreeToRootCell(rootCellOctant, merged, config);
                        }
                        else
                        {
                            // CASE: aSub contained
                            subcells[i] = JoinTreeToRootCell(rootCellOctant, aSub, config);
                        }
                    }
                    else
                    {
                        if (bIsContained)
                        {
                            // CASE: b contained
                            subcells[i] = JoinTreeToRootCell(rootCellOctant, b, config);
                        }
                        else
                        {
                            // CASE: none contained -> empty subcell
                            subcells[i] = null;
                        }
                    }
                }

                var data = ImmutableDictionary<Durable.Def, object>.Empty
                    .Add(Durable.Octree.NodeId, Guid.NewGuid())
                    .Add(Durable.Octree.Cell, rootCell)
                    .Add(Durable.Octree.PointCountTreeLeafs, a.PointCountTree + b.PointCountTree)
                    .Add(Durable.Octree.SubnodesGuids, subcells.Map(x => x?.Id ?? Guid.Empty))
                    ;
                var result = new PointSetNode(data, config.Storage, writeToStore: true);
#if DEBUG
                if (result.PointCountTree != a.PointCountTree + b.PointCountTree) throw new InvalidOperationException();
                if (result.PointCountTree != result.Subnodes.Sum(x => x?.Value?.PointCountTree)) throw new InvalidOperationException();
#endif
                //pointsMergedCallback?.Invoke(result.PointCountTree);
                return result;
            }

            #endregion

            #region CASE 2 of 2: no tree is centered

            else
            {
#if DEBUG
                // PRE: no tree is centered
                if (a.Cell.IsCenteredAtOrigin) throw new InvalidOperationException();
                if (b.Cell.IsCenteredAtOrigin) throw new InvalidOperationException();
#endif

                var subcells = new IPointCloudNode[8];
                var doneA = false;
                var doneB = false;
                for (var i = 0; i < 8; i++)
                {
                    var subcell = rootCell.GetOctant(i);
                    if (subcell.Contains(a.Cell))
                    {
#if DEBUG
                        if (subcell.Intersects(b.Cell)) throw new InvalidOperationException();
#endif
                        subcells[i] = JoinTreeToRootCell(subcell, a, config);
                        if (doneB) break;
                        doneA = true;
                    }
                    if (subcell.Intersects(b.Cell))
                    {
#if DEBUG
                        if (subcell.Intersects(a.Cell)) throw new InvalidOperationException();
#endif
                        subcells[i] = JoinTreeToRootCell(subcell, b, config);
                        if (doneA == true) break;
                        doneB = true;
                    }
                }

                var pointCountTree = subcells.Sum(x => x?.PointCountTree);
                var bbExactGlobal = new Box3d(a.BoundingBoxExactGlobal, b.BoundingBoxExactGlobal);

                var data = ImmutableDictionary<Durable.Def, object>.Empty
                    .Add(Durable.Octree.NodeId, Guid.NewGuid())
                    .Add(Durable.Octree.Cell, rootCell)
                    .Add(Durable.Octree.BoundingBoxExactGlobal, bbExactGlobal)
                    .Add(Durable.Octree.PointCountTreeLeafs, a.PointCountTree + b.PointCountTree)
                    .Add(Durable.Octree.SubnodesGuids, subcells.Map(x => x?.Id ?? Guid.Empty))
                    ;
                var result = new PointSetNode(data, config.Storage, writeToStore: true);

#if DEBUG
                if (result.PointCountTree != a.PointCountTree + b.PointCountTree) throw new InvalidOperationException();
                if (result.PointCountTree != pointCountTree) throw new InvalidOperationException(
                    $"Invariant d2957ed7-d12c-461c-ae79-5181a4197654. {result.PointCountTree} != {pointCountTree}."
                    );
#endif
                //pointsMergedCallback?.Invoke(result.PointCountTree);
                return result;
            }

            #endregion
        }

        private static Cell ParentCell(Cell a, Cell b)
        {
            return new Cell(Box3d.Union(a.BoundingBox, b.BoundingBox));
            //if (a == b) return a;
            //if (a.IsCenteredAtOrigin && b.IsCenteredAtOrigin)  return new Cell(Fun.Max(a.Exponent, b.Exponent));

            //var oa = new V3i(Math.Sign(a.X + 0.5), Math.Sign(a.Y + 0.5), Math.Sign(a.Z + 0.5));
            //var ob = new V3i(Math.Sign(b.X + 0.5), Math.Sign(b.Y + 0.5), Math.Sign(b.Z + 0.5));

            //if(oa == ob)
            //{
            //    if (b.Exponent < a.Exponent) return ParentCell(b.Parent, a);
            //    else if (a.Exponent < b.Exponent) return ParentCell(a.Parent, b);
            //    else return ParentCell(a.Parent, b.Parent);
            //}
            //else
            //{
            //    return new Cell()
            //}

        }

        private static IPointCloudNode JoinTreeToRootCell(Cell rootCell, IPointCloudNode a, ImportConfig config)
        {
            if (!rootCell.Contains(a.Cell)) throw new InvalidOperationException();
            if (a.Cell.IsCenteredAtOrigin)
            {
                throw new InvalidOperationException();
            }
            if (rootCell == a.Cell) return a;

            var subcells = new IPointCloudNode[8];
            for (var i = 0; i < 8; i++)
            {
                var subcell = rootCell.GetOctant(i);
                if (subcell == a.Cell) { subcells[i] = a; break; }
                if (subcell.Contains(a.Cell)) { subcells[i] = JoinTreeToRootCell(subcell, a, config); break; }
            }

            var data = ImmutableDictionary<Durable.Def, object>.Empty
                .Add(Durable.Octree.NodeId, Guid.NewGuid())
                .Add(Durable.Octree.Cell, rootCell)
                .Add(Durable.Octree.BoundingBoxExactGlobal, a.BoundingBoxExactGlobal)
                .Add(Durable.Octree.PointCountTreeLeafs, a.PointCountTree)
                .Add(Durable.Octree.SubnodesGuids, subcells.Map(x => x?.Id ?? Guid.Empty))
                ;

            var result = new PointSetNode(data, config.Storage, writeToStore: true);
            
#if DEBUG
            if (result.PointCountTree != a.PointCountTree) throw new InvalidOperationException("Invariant 13b94065-4eac-4602-bc65-677869178dac.");
#endif
            return result;
        }

        private static IPointCloudNode MergeLeafAndLeafWithIdenticalRootCell(IPointCloudNode a, IPointCloudNode b, ImportConfig config)
        {
            if (a.IsLeaf == false || b.IsLeaf == false) throw new InvalidOperationException();
            if (a.Cell != b.Cell) throw new InvalidOperationException();
            if (b.PositionsAbsolute == null) throw new InvalidOperationException();
            if (a.HasColors != b.HasColors) throw new InvalidOperationException();
            if (a.HasNormals != b.HasNormals) throw new InvalidOperationException();
            if (a.HasIntensities != b.HasIntensities) throw new InvalidOperationException();
            if (a.HasClassifications != b.HasClassifications) throw new InvalidOperationException();

            var cell = a.Cell;

            var ps = Concat(a.PositionsAbsolute, b.PositionsAbsolute);
            var cs = Concat(a.Colors?.Value, b.Colors?.Value);
            var ns = Concat(a.Normals?.Value, b.Normals?.Value);
            var js = Concat(a.Intensities?.Value, b.Intensities?.Value);
            var ks = Concat(a.Classifications?.Value, b.Classifications?.Value);

            var chunk = new Chunk(ps, cs, ns, js, ks, cell.BoundingBox);
            if (config.NormalizePointDensityGlobal)
            {
                chunk = chunk.ImmutableFilterMinDistByCell(cell, config.ParseConfig);
            }
            var result = InMemoryPointSet.Build(chunk, cell, config.OctreeSplitLimit).ToPointSetNode(config.Storage, ct: config.CancellationToken);
            if (a.Cell != result.Cell) throw new InvalidOperationException("Invariant 771d781a-6d37-4017-a890-4f72a96a01a8.");
            return result;
        }

        private static IPointCloudNode MergeLeafAndTreeWithIdenticalRootCell(IPointCloudNode a, IPointCloudNode b, ImportConfig config)
        {
            if (a == null) throw new ArgumentNullException(nameof(a));
            if (b == null) throw new ArgumentNullException(nameof(b));
            if (a.IsLeaf == false || b.IsLeaf == true) throw new InvalidOperationException();
            if (a.Cell != b.Cell) throw new InvalidOperationException();

            var result = InjectPointsIntoTree(a.PositionsAbsolute, a.Colors?.Value, a.Normals?.Value, a.Intensities?.Value, a.Classifications?.Value, b, a.Cell, config);
            if (a.Cell != result.Cell) throw new InvalidOperationException("Invariant 55551919-1a11-4ea9-bb4e-6f1a6b15e3d5.");
            return result;
        }

        private static IPointCloudNode MergeTreeAndTreeWithIdenticalRootCell(IPointCloudNode a, IPointCloudNode b,
            Action<long> pointsMergedCallback,
            ImportConfig config
            )
        {
            if (a.IsLeaf || b.IsLeaf) throw new InvalidOperationException();
            if (a.Cell != b.Cell) throw new InvalidOperationException();
            if (a.PointCountCell > 0) throw new InvalidOperationException();
            if (b.PointCountCell > 0) throw new InvalidOperationException();

            var pointCountTree = 0L;
            var subcells = new IPointCloudNode[8];
            var subcellsDebug = new int[8];
            for (var i = 0; i < 8; i++)
            {
                var octant = a.Cell.GetOctant(i);
                var x = a.Subnodes[i]?.Value;
                var y = b.Subnodes[i]?.Value;

                if (a.Subnodes[i] != null && a.Subnodes[i]?.Value == null) throw new InvalidOperationException("Invariant 5571b3ac-a807-4318-9d07-d0843664b142.");
                if (b.Subnodes[i] != null && b.Subnodes[i]?.Value == null) throw new InvalidOperationException("Invariant 5eecb345-3460-4f9a-948c-efa29dea26b9.");

                if (x != null)
                {
                    if (y != null)
                    {
                        subcells[i] = Merge(x, y, pointsMergedCallback, config);
                        pointCountTree += x.PointCountTree + y.PointCountTree;
                        subcellsDebug[i] = 0;
                    }
                    else
                    {
                        subcells[i] = x;
                        pointCountTree += x.PointCountTree;
                        subcellsDebug[i] = 1;
                    }
                }
                else
                {
                    if (y != null)
                    {
                        subcells[i] = y;
                        pointCountTree += y.PointCountTree;
                        subcellsDebug[i] = 2;
                    }
                    else
                    {
                        subcells[i] = null;
                        subcellsDebug[i] = 3;
                    }
                }
            }

            var result = a
                .WithUpsert(Durable.Octree.PointCountTreeLeafs, pointCountTree)
                .WithUpsert(Durable.Octree.SubnodesGuids, subcells.Map(x => x?.Id ?? Guid.Empty))
                .WriteToStore()
                ;

            //pointsMergedCallback?.Invoke(result.PointCountTree);
            if (a.Cell != result.Cell) throw new InvalidOperationException("Invariant 97239777-8a0c-4158-853b-e9ebef63fda8.");
            return result;
        }

        private static IPointCloudNode InjectPointsIntoTree(
            IList<V3d> psAbsolute, IList<C4b> cs, IList<V3f> ns, IList<int> js, IList<byte> ks,
            IPointCloudNode a, Cell cell, ImportConfig config
            )
        {
            if (a == null)
            {
                var chunk = new Chunk(psAbsolute, cs, ns, js, ks, cell.BoundingBox);
                if (config.NormalizePointDensityGlobal)
                {
                    chunk = chunk.ImmutableFilterMinDistByCell(cell, config.ParseConfig);
                }

                var result0 = InMemoryPointSet.Build(chunk, cell, config.OctreeSplitLimit).ToPointSetNode(config.Storage, ct: config.CancellationToken);
                if (chunk.Count != psAbsolute.Count) throw new InvalidOperationException("Invariant db6c1efb-32c3-4fc1-a9c8-a573442d593b.");
                if (result0.Cell != cell) throw new InvalidOperationException("Invariant 266f3ced-7aea-4efd-b4f0-1c3e04fafb08.");
                return result0;
            }

            if (a.Cell != cell) throw new InvalidOperationException("Invariant f447b6e5-52ef-4535-b8e4-e2aabedaef9e.");

            if (a.IsLeaf)
            {
                if (cs != null && !a.HasColors) throw new InvalidOperationException("Invariant 64d98ee7-5b08-4de7-9086-a38e707eb354.");
                if (cs == null && a.HasColors) throw new InvalidOperationException("Invariant 7c1cb6cb-16fe-40aa-83f4-61c0c2e50ec9.");
                if (ns != null && !a.HasNormals) throw new InvalidOperationException("Invariant 12263f36-1d5d-4c2b-aa1e-9f96f80047f2.");
                if (ns == null && a.HasNormals) throw new InvalidOperationException("Invariant 1e35a025-9a10-4bee-993b-109090c85b50.");

                var newPs = new List<V3d>(psAbsolute); newPs.AddRange(a.PositionsAbsolute);
                var newCs = cs != null ? new List<C4b>(cs) : null; newCs?.AddRange(a.Colors.Value);
                var newNs = ns != null ? new List<V3f>(ns) : null; newNs?.AddRange(a.Normals.Value);
                var newJs = js != null ? new List<int>(js) : null; newJs?.AddRange(a.Intensities.Value);
                var newKs = ks != null ? new List<byte>(ks) : null; newKs?.AddRange(a.Classifications.Value);

                var chunk = new Chunk(newPs, newCs, newNs, newJs, newKs, cell.BoundingBox);

                if (config.NormalizePointDensityGlobal)
                {
                    chunk = chunk.ImmutableFilterMinDistByCell(cell, config.ParseConfig);
                }
                var result0 = InMemoryPointSet.Build(chunk, cell, config.OctreeSplitLimit).ToPointSetNode(config.Storage, ct: config.CancellationToken);
                if (chunk.Count != result0.PointCountTree) throw new InvalidOperationException("Invariant a72087b8-e4c9-4a15-9f87-22384a5f9e5a.");
                if (result0.Cell != cell) throw new InvalidOperationException("Invariant 2c11816c-da18-464e-9c2c-fad53301b41b.");
                return result0;
            }

            var pss = new List<V3d>[8];
            var css = cs != null ? new List<C4b>[8] : null;
            var nss = ns != null ? new List<V3f>[8] : null;
            var iss = js != null ? new List<int>[8] : null;
            var kss = ks != null ? new List<byte>[8] : null;
            for (var i = 0; i < psAbsolute.Count; i++)
            {
                var j = a.GetSubIndex(psAbsolute[i]);
                if (pss[j] == null)
                {
                    pss[j] = new List<V3d>();
                    if (cs != null) css[j] = new List<C4b>();
                    if (ns != null) nss[j] = new List<V3f>();
                    if (js != null) iss[j] = new List<int>();
                    if (ks != null) kss[j] = new List<byte>();
                }
                pss[j].Add(psAbsolute[i]);
                if (cs != null) css[j].Add(cs[i]);
                if (ns != null) nss[j].Add(ns[i]);
                if (js != null) iss[j].Add(js[i]);
                if (ks != null) kss[j].Add(ks[i]);
            }

            if (pss.Sum(x => x?.Count) != psAbsolute.Count) throw new InvalidOperationException();

            var subcells = new IPointCloudNode[8];
            for (var j = 0; j < 8; j++)
            {
                var x = a.Subnodes[j]?.Value;
                if (pss[j] != null)
                {
                    subcells[j] = InjectPointsIntoTree(pss[j], css?[j], nss?[j], iss?[j], kss?[j], x, cell.GetOctant(j), config);
                }
                else
                {
                    subcells[j] = x;
                }
            }

            var result = a.WithSubNodes(subcells);
            if (result.Cell != cell) throw new InvalidOperationException("Invariant 04aa0996-2942-41e5-bfdb-0c6841e2f12f.");
            return result;
        }
    }
}<|MERGE_RESOLUTION|>--- conflicted
+++ resolved
@@ -127,7 +127,8 @@
             if (a == null || a.PointCountTree == 0) { pointsMergedCallback?.Invoke(b?.PointCountTree ?? 0); return b; }
             if (b == null || b.PointCountTree == 0) { pointsMergedCallback?.Invoke(a?.PointCountTree ?? 0); return a; }
 
-            if (a.PointCountTree + b.PointCountTree <= config.OctreeSplitLimit)
+            var totalPointCountTree = a.PointCountTree + b.PointCountTree;
+            if (totalPointCountTree <= config.OctreeSplitLimit)
             {
                 var storage = config.Storage;
                 var ac = a.Center;
@@ -150,14 +151,8 @@
                 var center = cell.BoundingBox.Center;
 
                 var ps = psAbs.Map(p => (V3f)(p - center));
+                if (ps.Length != totalPointCountTree) throw new InvalidOperationException("Invariant 8b8539ae-05a8-47f8-9d92-fd49301ba750.");
                 var kd = kdId.HasValue ? ps.BuildKdTree() : null;
-<<<<<<< HEAD
-                
-                var data = ImmutableDictionary<Durable.Def, object>.Empty
-                    .Add(Durable.Octree.NodeId, Guid.NewGuid())
-                    .Add(Durable.Octree.Cell, cell)
-                    .Add(Durable.Octree.PointCountTreeLeafs, ps.LongLength)
-=======
 
                 var bbExactGlobal = new Box3d(psAbs);
 
@@ -166,7 +161,6 @@
                     .Add(Durable.Octree.Cell, cell)
                     .Add(Durable.Octree.BoundingBoxExactGlobal, bbExactGlobal)
                     .Add(Durable.Octree.PointCountTreeLeafs, totalPointCountTree)
->>>>>>> d9f12606
                     ;
 
                 if (psId.HasValue) { storage.Add(psId.Value, ps); data = data.Add(Durable.Octree.PositionsLocal3fReference, psId.Value); }
@@ -190,6 +184,7 @@
                                 : MergeTreeAndTreeWithIdenticalRootCell(a, b, pointsMergedCallback, config))
                     ;
                 pointsMergedCallback?.Invoke(a.PointCountTree + b.PointCountTree);
+                if (result.PointCountTree != totalPointCountTree) throw new InvalidOperationException("Invariant c758d38b-3669-4a23-a1a8-e6c58ce9d4ca.");
                 return result;
             }
 
@@ -198,8 +193,11 @@
             {
                 var rootCell = new Cell(new Box3d(a.BoundingBoxExactGlobal, b.BoundingBoxExactGlobal));
                 var result = JoinNonOverlappingTrees(rootCell, a, b, pointsMergedCallback, config);
-
+#if DEBUG
+                if (!config.NormalizePointDensityGlobal && result.PointCountTree != totalPointCountTree) throw new InvalidOperationException();
+#endif
                 pointsMergedCallback?.Invoke(a.PointCountTree + b.PointCountTree);
+                if (result.PointCountTree != totalPointCountTree) throw new InvalidOperationException("Invariant b1fb510e-cf81-4ef1-a049-ea8b34a0be2e.");
                 return result;
             }
 
@@ -248,6 +246,7 @@
                 {
                     var r = parts.Single();
                     pointsMergedCallback?.Invoke(r.PointCountTree);
+                    if (r.PointCountTree != totalPointCountTree) throw new InvalidOperationException("Invariant 636bc5aa-5489-4007-ac4d-3d6dd5e9ebae.");
                     return r;
                 }
 
@@ -296,6 +295,7 @@
                     .Add(Durable.Octree.SubnodesGuids, roots.Map(n => n?.Id ?? Guid.Empty))
                     ;
                 var result = new PointSetNode(data, config.Storage, writeToStore: true);
+                if (result.PointCountTree != totalPointCountTree) throw new InvalidOperationException("Invariant a2a79e9b-f93a-46b6-955f-0c028b6cb87f.");
                 return result;
             }
 #if DEBUG
@@ -311,6 +311,9 @@
             if (a.Cell.Exponent < b.Cell.Exponent)
             {
                 var result = Merge(b, a, pointsMergedCallback, config);
+#if DEBUG
+                if (!config.NormalizePointDensityGlobal && result.PointCountTree != totalPointCountTree) throw new InvalidOperationException();
+#endif
                 return result;
             }
 
@@ -364,6 +367,7 @@
             //if (result2.PointCountTree != debugPointCountTree) throw new InvalidOperationException();
 #endif
             pointsMergedCallback?.Invoke(result2.PointCountTree);
+            if (result2.PointCountTree != totalPointCountTree) throw new InvalidOperationException("Invariant a2a79e9b-f93a-46b6-955f-0c028b6cb87f.");
             return result2;
         }
         
@@ -623,6 +627,7 @@
                 chunk = chunk.ImmutableFilterMinDistByCell(cell, config.ParseConfig);
             }
             var result = InMemoryPointSet.Build(chunk, cell, config.OctreeSplitLimit).ToPointSetNode(config.Storage, ct: config.CancellationToken);
+            if (a.PointCountTree + b.PointCountTree != result.PointCountTree) throw new InvalidOperationException("Invariant 369b10a2-f905-41c6-b016-1dbf8a68832d.");
             if (a.Cell != result.Cell) throw new InvalidOperationException("Invariant 771d781a-6d37-4017-a890-4f72a96a01a8.");
             return result;
         }
@@ -635,6 +640,7 @@
             if (a.Cell != b.Cell) throw new InvalidOperationException();
 
             var result = InjectPointsIntoTree(a.PositionsAbsolute, a.Colors?.Value, a.Normals?.Value, a.Intensities?.Value, a.Classifications?.Value, b, a.Cell, config);
+            if (a.PointCountTree + b.PointCountTree != result.PointCountTree) throw new InvalidOperationException("Invariant db336387-4d1a-42fd-a582-48e8cac50fba.");
             if (a.Cell != result.Cell) throw new InvalidOperationException("Invariant 55551919-1a11-4ea9-bb4e-6f1a6b15e3d5.");
             return result;
         }
@@ -666,6 +672,7 @@
                     if (y != null)
                     {
                         subcells[i] = Merge(x, y, pointsMergedCallback, config);
+                        if (x.PointCountTree + y.PointCountTree != subcells[i].PointCountTree) throw new InvalidOperationException("Invariant 82072553-7271-4448-b74d-735d44eb03b0.");
                         pointCountTree += x.PointCountTree + y.PointCountTree;
                         subcellsDebug[i] = 0;
                     }
@@ -673,6 +680,7 @@
                     {
                         subcells[i] = x;
                         pointCountTree += x.PointCountTree;
+                        if (subcells[i].PointCountTree != x.PointCountTree) throw new InvalidOperationException();
                         subcellsDebug[i] = 1;
                     }
                 }
@@ -682,6 +690,8 @@
                     {
                         subcells[i] = y;
                         pointCountTree += y.PointCountTree;
+
+                        if (subcells[i].PointCountTree != y.PointCountTree) throw new InvalidOperationException();
                         subcellsDebug[i] = 2;
                     }
                     else
@@ -699,6 +709,7 @@
                 ;
 
             //pointsMergedCallback?.Invoke(result.PointCountTree);
+            if (a.PointCountTree + b.PointCountTree != pointCountTree) throw new InvalidOperationException("Invariant 3db845c1-9d20-42b9-beb4-81684d47b1eb.");
             if (a.Cell != result.Cell) throw new InvalidOperationException("Invariant 97239777-8a0c-4158-853b-e9ebef63fda8.");
             return result;
         }
@@ -717,7 +728,7 @@
                 }
 
                 var result0 = InMemoryPointSet.Build(chunk, cell, config.OctreeSplitLimit).ToPointSetNode(config.Storage, ct: config.CancellationToken);
-                if (chunk.Count != psAbsolute.Count) throw new InvalidOperationException("Invariant db6c1efb-32c3-4fc1-a9c8-a573442d593b.");
+                if (result0.PointCountTree != psAbsolute.Count) throw new InvalidOperationException("Invariant db6c1efb-32c3-4fc1-a9c8-a573442d593b.");
                 if (result0.Cell != cell) throw new InvalidOperationException("Invariant 266f3ced-7aea-4efd-b4f0-1c3e04fafb08.");
                 return result0;
             }
@@ -744,7 +755,7 @@
                     chunk = chunk.ImmutableFilterMinDistByCell(cell, config.ParseConfig);
                 }
                 var result0 = InMemoryPointSet.Build(chunk, cell, config.OctreeSplitLimit).ToPointSetNode(config.Storage, ct: config.CancellationToken);
-                if (chunk.Count != result0.PointCountTree) throw new InvalidOperationException("Invariant a72087b8-e4c9-4a15-9f87-22384a5f9e5a.");
+                if (a.PointCountTree + psAbsolute.Count != result0.PointCountTree) throw new InvalidOperationException("Invariant 9bda6d47-26d8-42e3-8d94-3db2d4436fec.");
                 if (result0.Cell != cell) throw new InvalidOperationException("Invariant 2c11816c-da18-464e-9c2c-fad53301b41b.");
                 return result0;
             }
@@ -789,6 +800,7 @@
             }
 
             var result = a.WithSubNodes(subcells);
+            if (a.PointCountTree + psAbsolute.Count != result.PointCountTree) throw new InvalidOperationException("Invariant d6117e5b-3031-4ff7-9a38-d34695c5a869.");
             if (result.Cell != cell) throw new InvalidOperationException("Invariant 04aa0996-2942-41e5-bfdb-0c6841e2f12f.");
             return result;
         }
