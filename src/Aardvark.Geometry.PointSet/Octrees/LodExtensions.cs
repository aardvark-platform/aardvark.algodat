--- conflicted
+++ resolved
@@ -1,469 +1,390 @@
-﻿/*
-    Copyright (C) 2006-2018. Aardvark Platform Team. http://github.com/aardvark-platform.
-    This program is free software: you can redistribute it and/or modify
-    it under the terms of the GNU Affero General Public License as published by
-    the Free Software Foundation, either version 3 of the License, or
-    (at your option) any later version.
-    This program is distributed in the hope that it will be useful,
-    but WITHOUT ANY WARRANTY; without even the implied warranty of
-    MERCHANTABILITY or FITNESS FOR A PARTICULAR PURPOSE.  See the
-    GNU Affero General Public License for more details.
-    You should have received a copy of the GNU Affero General Public License
-    along with this program.  If not, see <http://www.gnu.org/licenses/>.
-*/
-using Aardvark.Base;
-using Aardvark.Data.Points;
-using System;
-using System.Collections.Generic;
-using System.Collections.Immutable;
-using System.Linq;
-using System.Threading;
-using System.Threading.Tasks;
-using Uncodium;
-
-namespace Aardvark.Geometry.Points
-{
-    /// <summary>
-    /// </summary>
-    public static class Lod
-    {
-        /// <summary></summary>
-        public static double[] ComputeLodFractions(long[] counts)
-        {
-            if (counts == null) return null;
-            if (counts.Length != 8) throw new ArgumentOutOfRangeException();
-
-            var sum = 0L;
-            for (var i = 0; i < 8; i++) sum += counts[i];
-
-            var fractions = new double[8];
-            for (var i = 0; i < 8; i++) fractions[i] = counts[i] / (double)sum;
-
-            return fractions;
-        }
-
-        /// <summary></summary>
-        public static double[] ComputeLodFractions(IPointCloudNode[] subnodes)
-        {
-            if (subnodes == null) return null;
-            if (subnodes.Length != 8) throw new ArgumentOutOfRangeException();
-
-            var counts = new long[8];
-            for (var i = 0; i < 8; i++) counts[i] = subnodes[i] != null ? subnodes[i].PointCountTree : 0;
-            return ComputeLodFractions(counts);
-        }
-
-        /// <summary></summary>
-        public static double[] ComputeLodFractions(PersistentRef<IPointCloudNode>[] subnodes)
-        {
-            if (subnodes == null) return null;
-            if (subnodes.Length != 8) throw new ArgumentOutOfRangeException();
-
-            var unpacked = new IPointCloudNode[8];
-            for (var i = 0; i < 8; i++) unpacked[i] = subnodes[i]?.Value;
-            return ComputeLodFractions(unpacked);
-        }
-        
-        /// <summary></summary>
-        public static int[] ComputeLodCounts(int splitLimit, double[] fractions)
-        {
-            if (fractions == null) return null;
-            if (fractions.Length != 8) throw new ArgumentOutOfRangeException();
-
-            var remainder = 0.1;
-            var counts = new int[8];
-            for (var i = 0; i < 8; i++)
-            {
-                var fn = splitLimit * fractions[i] + remainder;
-                var n = (int)fn;
-                remainder = fn - n;
-                counts[i] = n;
-            };
-
-            var e = splitLimit - counts.Sum();
-            if (e != 0) throw new InvalidOperationException();
-
-            return counts;
-        }
-
-        /// <summary></summary>
-        public static V3f[] AggregateSubPositions(int[] counts, int splitLimit, V3d center, V3d?[] subCenters, V3f[][] xss)
-        {
-            var rs = new V3f[splitLimit];
-            var i = 0;
-            for (var ci = 0; ci < 8; ci++)
-            {
-                if (counts[ci] == 0) continue;
-                var xs = xss[ci];
-                var c = subCenters[ci].Value;
-
-                var jmax = xs.Length;
-                var dj = (jmax + 0.49) / counts[ci];
-                for (var j = 0.0; j < jmax; j += dj)
-                {
-                    rs[i++] = new V3f((V3d)xs[(int)j] + c - center);
-                }
-            }
-            return rs;
-        }
-
-        /// <summary></summary>
-        public static T[] AggregateSubArrays<T>(int[] counts, int splitLimit, T[][] xss)
-        {
-            var rs = new T[splitLimit];
-            var i = 0;
-            for (var ci = 0; ci < 8; ci++)
-            {
-                if (counts[ci] == 0) continue;
-                var xs = xss[ci];
-
-                var jmax = xs.Length;
-                if (jmax <= counts[ci])
-                {
-                    xs.CopyTo(0, xs.Length, rs, i);
-                    i += xs.Length;
-                }
-                else
-                {
-                    var dj = (jmax + 0.49) / counts[ci];
-                    for (var j = 0.0; j < jmax; j += dj)
-                    {
-                        rs[i++] = xs[(int)j];
-                    }
-                }
-            }
-
-            if(i < splitLimit)
-            {
-                Array.Resize(ref rs, i);
-                return rs;
-            }
-            else return rs;
-        }
-    }
-
-    /// <summary>
-    /// </summary>
-    public static class LodExtensions
-    {
-        /// <summary>
-        /// </summary>
-        public static PointSet GenerateLod(this PointSet self, ImportConfig config)
-        {
-<<<<<<< HEAD
-            var nodeCount = self.Octree?.Value?.CountNodes() ?? 0;
-            var loddedNodesCount = 0L;
-            var result = self.GenerateLod(config, () =>
-=======
-            if (self.Root == null) return self;
-
-            var nodeCount = self.Root.Value.CountNodes();
-            var loddedNodesCount = 0L;
-
-            var result = self.GenerateLod(config.Key, () =>
->>>>>>> ff03ae2b
-            {
-                config.CancellationToken.ThrowIfCancellationRequested();
-                var i = Interlocked.Increment(ref loddedNodesCount);
-                if (config.Verbose) Console.Write($"[Lod] {i}/{nodeCount}\r");
-                if (i % 100 == 0) config.ProgressCallback(i / (double)nodeCount);
-            }, config.MaxDegreeOfParallelism, config.CancellationToken);
-
-            config.ProgressCallback(1.0);
-
-            return result.Result;
-        }
-
-        /// <summary>
-        /// </summary>
-<<<<<<< HEAD
-        private static PointSet GenerateLod(this PointSet self, ImportConfig config, Action callback, int maxLevelOfParallelism, CancellationToken ct)
-=======
-        private static async Task<PointSet> GenerateLod(this PointSet self, string key, Action callback, int maxLevelOfParallelism, CancellationToken ct)
->>>>>>> ff03ae2b
-        {
-            var key = config.Key;
-
-            if (self.IsEmpty) return self;
-<<<<<<< HEAD
-#pragma warning disable CS0618 // Type or member is obsolete
-            var lod = self.Root.Value.GenerateLod(0, config, self.SplitLimit, callback, ct);
-#pragma warning restore CS0618 // Type or member is obsolete
-=======
-            var lod = await self.Root.Value.GenerateLod(self.SplitLimit, callback, ct);
->>>>>>> ff03ae2b
-            var result = new PointSet(self.Storage, key, lod.Id, self.SplitLimit);
-            self.Storage.Add(key, result);
-            return result;
-        }
-
-        private static Task<V3f[]> EstimateNormals(this V3f[] points, PointRkdTreeD<V3f[], V3f> kdtree, int k)
-        {
-            return Task.Run(() => points.Map((p, i) =>
-            {
-                if (k > points.Length) k = points.Length;
-
-                // find k closest points
-                var closest = kdtree.GetClosest(p, float.MaxValue, k);
-                if (closest.Count == 0) return V3f.Zero;
-
-                // compute centroid of k closest points
-                var c = points[closest[0].Index];
-                for (var j = 1; j < k; j++) c += points[closest[j].Index];
-                c /= k;
-
-                // compute covariance matrix of k closest points relative to centroid
-                var cvm = M33f.Zero;
-                for (var j = 0; j < k; j++) cvm.AddOuterProduct(points[closest[j].Index] - c);
-                cvm /= k;
-
-                // solve eigensystem -> eigenvector for smallest eigenvalue gives normal 
-                Eigensystems.Dsyevh3((M33d)cvm, out M33d q, out V3d w);
-                return (V3f)((w.X < w.Y) ? ((w.X < w.Z) ? q.C0 : q.C2) : ((w.Y < w.Z) ? q.C1 : q.C2));
-            })
-            );
-        }
-
-        /// <summary>
-        /// </summary>
-<<<<<<< HEAD
-        private static PointSetNode GenerateLod(this PointSetNode self, int level, ImportConfig config, int splitLimit, Action callback, CancellationToken ct)
-=======
-        private static async Task<PointSetNode> GenerateLod(this PointSetNode self, long octreeSplitLimit, Action callback, CancellationToken ct)
->>>>>>> ff03ae2b
-        {
-            if (self == null) throw new ArgumentNullException(nameof(self));
-
-            ct.ThrowIfCancellationRequested();
-
-<<<<<<< HEAD
-            callback?.Invoke();
-
-            if (self.IsLeaf)
-            {
-                var simple = new SimpleNode(self);
-                var changed = false;
-
-                if (!self.HasNormals && (config.EstimateNormals != null || config.EstimateNormalsKdTree != null))
-                {
-                    var keyNs = Guid.NewGuid();
-
-                    var ns =
-                        config.EstimateNormalsKdTree == null ?
-                        config.EstimateNormals(self.Positions.Value.MapToList(p => self.Center + (V3d)p)).ToArray() :
-                        config.EstimateNormalsKdTree(self.KdTree.Value, self.Positions.Value);
-
-                    self.Storage.Add(keyNs, ns);
-                    simple = simple.AddData(OctreeAttributes.RefNormals3f, keyNs, ns);
-                    changed = true;
-                }
-
-                //// TODO
-                //foreach(var att in config.CellAttributes)
-                //{
-                //    var o = att.ComputeValue(simple);
-                //    simple = simple.WithCellAttributes(simple.CellAttributes.Add(att.Id, o));
-                //    changed = true;
-                //}
-
-                if (changed)
-                {
-                    throw new NotImplementedException();
-                    //return simple.Persist();
-                }
-                else
-                {
-                    return self;
-                }
-            }
-
-            if (self.HasPositions) return self; // cell already has data -> done
-
-            if (self.Subnodes == null || self.Subnodes.Length != 8) throw new InvalidOperationException();
-
-            var subcells = 
-                //level < 8 ?
-                //self.Subnodes.MapParallel((x,__) => x?.Value.GenerateLod(level + 1, config, splitLimit, callback, ct), Environment.ProcessorCount).ToArray() :
-                self.Subnodes.Map(x => x?.Value.GenerateLod(level + 1, config, splitLimit, callback, ct));
-
-            var subcenters = subcells.Map(x => x?.Center);
-=======
-            if (self.IsLeaf)
-            {
-                if (!self.HasNormals)
-                {
-                    var ns = self.Positions.Value.EstimateNormals(self.KdTree.Value, 16);
-                    var nsId = Guid.NewGuid();
-                    self.Storage.Add(nsId, await ns, ct);
-                    self = self.WithNormals(nsId);
-                }
-                callback?.Invoke();
-                return self.WithLod();
-            }
-
-            if (self.Subnodes == null || self.Subnodes.Length != 8) throw new InvalidOperationException();
-
-            var subcellsAsync = self.Subnodes.Map(x => x?.Value.GenerateLod(octreeSplitLimit, callback, ct));
-            await Task.WhenAll(subcellsAsync.Where(x => x != null));
-            var subcells = subcellsAsync.Map(x => x?.Result);
->>>>>>> ff03ae2b
-            var subcellsTotalCount = (long)subcells.Sum(x => x?.PointCountTree);
-
-            var needsCs = subcells.Any(x => x != null ? x.HasColors : false);
-            var needsNs = subcells.Any(x => x != null ? x.HasNormals : false);
-            var needsIs = subcells.Any(x => x != null ? x.HasIntensities : false);
-            var needsKs = subcells.Any(x => x != null ? x.HasClassifications : false);
-
-            var fractions = Lod.ComputeLodFractions(subcells);
-            var counts = Lod.ComputeLodCounts(splitLimit, fractions);
-
-            // generate LoD data ...
-            var lodPs = Lod.AggregateSubPositions(counts, splitLimit, self.Center, subcenters, subcells.Map(x => x?.GetPositions()?.Value));
-            var lodCs = needsCs ? Lod.AggregateSubArrays(counts, splitLimit, subcells.Map(x => x?.GetColors()?.Value)) : null;
-            var lodIs = needsIs ? Lod.AggregateSubArrays(counts, splitLimit, subcells.Map(x => x?.GetIntensities()?.Value)) : null;
-            var lodKs = needsKs ? Lod.AggregateSubArrays(counts, splitLimit, subcells.Map(x => x?.GetClassifications()?.Value)) : null;
-            var lodKd = lodPs.BuildKdTree();
-
-            var lodNs =
-                needsNs ?
-                    (config.EstimateNormalsKdTree == null ?
-                        (config.EstimateNormals == null ?
-                            Lod.AggregateSubArrays(counts, splitLimit, subcells.Map(x => x?.GetNormals()?.Value)) :
-                            config.EstimateNormals(lodPs.MapToList(p => (V3d)p + self.Center)).ToArray()
-                        ) :
-                        config.EstimateNormalsKdTree(lodKd, lodPs)
-                    ) :
-                    null;
-
-
-            var data = new Dictionary<DurableDataDefinition, (Guid, object)>();
-
-            // store LoD data ...
-            var keyLodPs = Guid.NewGuid();
-            self.Storage.Add(keyLodPs, lodPs);
-            data[OctreeAttributes.RefPositionsLocal3f] = (keyLodPs, lodPs);
-
-            var keyLodKd = Guid.NewGuid();
-            self.Storage.Add(keyLodKd, lodKd.Data);
-            data[OctreeAttributes.RefKdTreeLocal3f] = (keyLodKd, lodKd);
-
-            if (needsCs)
-            {
-                var key = Guid.NewGuid();
-                self.Storage.Add(key, lodCs);
-                data[OctreeAttributes.RefColors4b] = (key, lodCs);
-            }
-
-            if (needsNs)
-            {
-                var key = Guid.NewGuid();
-                self.Storage.Add(key, lodNs);
-                data[OctreeAttributes.RefNormals3f] = (key, lodNs);
-            }
-
-            if (needsIs)
-            {
-                var key = Guid.NewGuid();
-                self.Storage.Add(key, lodIs);
-                data[OctreeAttributes.RefIntensities1i] = (key, lodIs);
-            }
-
-            if (needsKs)
-            {
-                var key = Guid.NewGuid();
-                self.Storage.Add(key, lodKs);
-                data[OctreeAttributes.RefClassifications1b] = (key, lodKs);
-            }
-
-            SimpleNode node = new SimpleNode(self);
-            //foreach (var att in config.CellAttributes)
-            //{
-            //    var dict = node.CellAttributes.Add(att.Id, att.ComputeValue(node));
-            //    node = node.WithData(dict);
-            //}
-
-            var result = self
-                .WithSubNodes(subcells)
-                .WithAddedOrReplacedData(node.Data/*, subcellsTotalCount, keyLodPs, lodCsId, lodNsId, lodIsId, keyLodKd, lodKsId,*/);
-            return result;
-        }
-
-        /// <summary>
-        /// </summary>
-        private static PointCloudNode GenerateLod(this PointCloudNode self, ImportConfig cfg, CancellationToken ct)
-        {
-            var splitLimit = cfg.OctreeSplitLimit;
-            if (self == null) throw new ArgumentNullException(nameof(self));
-
-            ct.ThrowIfCancellationRequested();
-
-            if (self.IsLeaf())
-            {
-                Report.Error("wrongness (no normals / etc.)");
-                return self;
-            }
-
-            if (self.HasPositions()) return self; // cell already has lod data -> done
-
-            if (self.SubNodes == null || self.SubNodes.Length != 8) throw new InvalidOperationException();
-
-            var subcells = self.SubNodes.Map(x => x?.Value);
-            var subcenters = subcells.Map(x => x?.Center);
-            var subcellsTotalCount = (long)subcells.Sum(x => x?.PointCountTree);
-
-            var needsCs = subcells.Any(x => x != null ? (x.HasColors()) : false);
-            var needsNs = subcells.Any(x => x != null ? (x.HasNormals()) : false);
-            var needsIs = subcells.Any(x => x != null ? (x.HasIntensities()) : false);
-            var needsKs = subcells.Any(x => x != null ? (x.HasClassifications()) : false);
-
-            var fractions = Lod.ComputeLodFractions(subcells);
-            var counts = Lod.ComputeLodCounts(splitLimit, fractions);
-
-            // generate LoD data ...
-            var lodPs = Lod.AggregateSubPositions(counts, splitLimit, self.Center, subcenters, subcells.Map(x => x?.GetPositions()?.Value));
-            var lodCs = needsCs ? Lod.AggregateSubArrays(counts, splitLimit, subcells.Map(x => x?.GetColors()?.Value)) : null;
-            var lodIs = needsIs ? Lod.AggregateSubArrays(counts, splitLimit, subcells.Map(x => x?.GetIntensities()?.Value)) : null;
-            var lodKs = needsKs ? Lod.AggregateSubArrays(counts, splitLimit, subcells.Map(x => x?.GetClassifications()?.Value)) : null;
-            var lodKd = lodPs.BuildKdTree();
-            var lodNs = 
-                    needsNs ? 
-                        (cfg.EstimateNormalsKdTree == null ?
-                            (cfg.EstimateNormals == null ?
-                                Lod.AggregateSubArrays(counts, splitLimit, subcells.Map(x => x?.GetNormals()?.Value)) :
-                                cfg.EstimateNormals(lodPs.MapToList(p => (V3d)p + self.Center)).ToArray()
-                            ) :
-                            cfg.EstimateNormalsKdTree(lodKd, lodPs)
-                        ) : 
-                        null;
-
-            // store LoD data ...
-            var lodPsId = Guid.NewGuid().ToString();
-            self.Storage.Add(lodPsId, lodPs);
-
-            var lodKdId = Guid.NewGuid().ToString();
-            self.Storage.Add(lodKdId, lodKd.Data);
-
-            var lodCsId = needsCs ? Guid.NewGuid().ToString() : null;
-            if (needsCs) self.Storage.Add(lodCsId, lodCs);
-
-            var lodNsId = needsNs ? Guid.NewGuid().ToString() : null;
-            if (needsNs) self.Storage.Add(lodNsId, lodNs);
-
-<<<<<<< HEAD
-            var lodIsId = needsIs ? Guid.NewGuid().ToString() : null;
-            if (needsIs) self.Storage.Add(lodIsId, lodIs);
-
-            var lodKsId = needsKs ? Guid.NewGuid().ToString() : null;
-            if (needsKs) self.Storage.Add(lodKsId, lodKs);
-
-            throw new NotImplementedException();
-            //var result = self.WithData(lodPsId, lodKdId, lodCsId, lodNsId, lodIsId, lodKsId);
-            //return result;
-=======
-            var result = self.WithLod(lodPsId, lodCsId, lodNsId, lodIsId, lodKdId, subcells);
-            callback?.Invoke();
-            return result;
->>>>>>> ff03ae2b
-        }
-    }
-}
+﻿/*
+    Copyright (C) 2006-2018. Aardvark Platform Team. http://github.com/aardvark-platform.
+    This program is free software: you can redistribute it and/or modify
+    it under the terms of the GNU Affero General Public License as published by
+    the Free Software Foundation, either version 3 of the License, or
+    (at your option) any later version.
+    This program is distributed in the hope that it will be useful,
+    but WITHOUT ANY WARRANTY; without even the implied warranty of
+    MERCHANTABILITY or FITNESS FOR A PARTICULAR PURPOSE.  See the
+    GNU Affero General Public License for more details.
+    You should have received a copy of the GNU Affero General Public License
+    along with this program.  If not, see <http://www.gnu.org/licenses/>.
+*/
+using Aardvark.Base;
+using Aardvark.Data.Points;
+using System;
+using System.Collections.Generic;
+using System.Collections.Immutable;
+using System.Linq;
+using System.Threading;
+using System.Threading.Tasks;
+using Uncodium;
+
+namespace Aardvark.Geometry.Points
+{
+    /// <summary>
+    /// </summary>
+    public static class Lod
+    {
+        /// <summary></summary>
+        public static double[] ComputeLodFractions(long[] counts)
+        {
+            if (counts == null) return null;
+            if (counts.Length != 8) throw new ArgumentOutOfRangeException();
+
+            var sum = 0L;
+            for (var i = 0; i < 8; i++) sum += counts[i];
+
+            var fractions = new double[8];
+            for (var i = 0; i < 8; i++) fractions[i] = counts[i] / (double)sum;
+
+            return fractions;
+        }
+
+        /// <summary></summary>
+        public static double[] ComputeLodFractions(IPointCloudNode[] subnodes)
+        {
+            if (subnodes == null) return null;
+            if (subnodes.Length != 8) throw new ArgumentOutOfRangeException();
+
+            var counts = new long[8];
+            for (var i = 0; i < 8; i++) counts[i] = subnodes[i] != null ? subnodes[i].PointCountTree : 0;
+            return ComputeLodFractions(counts);
+        }
+
+        /// <summary></summary>
+        public static double[] ComputeLodFractions(PersistentRef<IPointCloudNode>[] subnodes)
+        {
+            if (subnodes == null) return null;
+            if (subnodes.Length != 8) throw new ArgumentOutOfRangeException();
+
+            var unpacked = new IPointCloudNode[8];
+            for (var i = 0; i < 8; i++) unpacked[i] = subnodes[i]?.Value;
+            return ComputeLodFractions(unpacked);
+        }
+        
+        /// <summary></summary>
+        public static int[] ComputeLodCounts(int splitLimit, double[] fractions)
+        {
+            if (fractions == null) return null;
+            if (fractions.Length != 8) throw new ArgumentOutOfRangeException();
+
+            var remainder = 0.1;
+            var counts = new int[8];
+            for (var i = 0; i < 8; i++)
+            {
+                var fn = splitLimit * fractions[i] + remainder;
+                var n = (int)fn;
+                remainder = fn - n;
+                counts[i] = n;
+            };
+
+            var e = splitLimit - counts.Sum();
+            if (e != 0) throw new InvalidOperationException();
+
+            return counts;
+        }
+
+        /// <summary></summary>
+        public static V3f[] AggregateSubPositions(int[] counts, int splitLimit, V3d center, V3d?[] subCenters, V3f[][] xss)
+        {
+            var rs = new V3f[splitLimit];
+            var i = 0;
+            for (var ci = 0; ci < 8; ci++)
+            {
+                if (counts[ci] == 0) continue;
+                var xs = xss[ci];
+                var c = subCenters[ci].Value;
+
+                var jmax = xs.Length;
+                var dj = (jmax + 0.49) / counts[ci];
+                for (var j = 0.0; j < jmax; j += dj)
+                {
+                    rs[i++] = new V3f((V3d)xs[(int)j] + c - center);
+                }
+            }
+            return rs;
+        }
+
+        /// <summary></summary>
+        public static T[] AggregateSubArrays<T>(int[] counts, int splitLimit, T[][] xss)
+        {
+            var rs = new T[splitLimit];
+            var i = 0;
+            for (var ci = 0; ci < 8; ci++)
+            {
+                if (counts[ci] == 0) continue;
+                var xs = xss[ci];
+
+                var jmax = xs.Length;
+                if (jmax <= counts[ci])
+                {
+                    xs.CopyTo(0, xs.Length, rs, i);
+                    i += xs.Length;
+                }
+                else
+                {
+                    var dj = (jmax + 0.49) / counts[ci];
+                    for (var j = 0.0; j < jmax; j += dj)
+                    {
+                        rs[i++] = xs[(int)j];
+                    }
+                }
+            }
+
+            if(i < splitLimit)
+            {
+                Array.Resize(ref rs, i);
+                return rs;
+            }
+            else return rs;
+        }
+    }
+
+    /// <summary>
+    /// </summary>
+    public static class LodExtensions
+    {
+        /// <summary>
+        /// </summary>
+        public static PointSet GenerateLod(this PointSet self, ImportConfig config)
+        {
+            if (self.Octree == null) return self;
+
+            var nodeCount = self.Octree?.Value?.CountNodes() ?? 0;
+            var loddedNodesCount = 0L;
+            var result = self.GenerateLod(config.Key, () =>
+            {
+                config.CancellationToken.ThrowIfCancellationRequested();
+                var i = Interlocked.Increment(ref loddedNodesCount);
+                if (config.Verbose) Console.Write($"[Lod] {i}/{nodeCount}\r");
+                if (i % 100 == 0) config.ProgressCallback(i / (double)nodeCount);
+            }, config.MaxDegreeOfParallelism, config.CancellationToken);
+
+            config.ProgressCallback(1.0);
+
+            return result.Result;
+        }
+
+        /// <summary>
+        /// </summary>
+        private static async Task<PointSet> GenerateLod(this PointSet self, string key, Action callback, int maxLevelOfParallelism, CancellationToken ct)
+        {
+            if (self.IsEmpty) return self;
+            var lod = await self.Root.Value.GenerateLod(self.SplitLimit, callback, ct);
+            var result = new PointSet(self.Storage, key, lod.Id, self.SplitLimit);
+            self.Storage.Add(key, result);
+            return result;
+        }
+
+        private static Task<V3f[]> EstimateNormals(this V3f[] points, PointRkdTreeD<V3f[], V3f> kdtree, int k)
+        {
+            return Task.Run(() => points.Map((p, i) =>
+            {
+                if (k > points.Length) k = points.Length;
+
+                // find k closest points
+                var closest = kdtree.GetClosest(p, float.MaxValue, k);
+                if (closest.Count == 0) return V3f.Zero;
+
+                // compute centroid of k closest points
+                var c = points[closest[0].Index];
+                for (var j = 1; j < k; j++) c += points[closest[j].Index];
+                c /= k;
+
+                // compute covariance matrix of k closest points relative to centroid
+                var cvm = M33f.Zero;
+                for (var j = 0; j < k; j++) cvm.AddOuterProduct(points[closest[j].Index] - c);
+                cvm /= k;
+
+                // solve eigensystem -> eigenvector for smallest eigenvalue gives normal 
+                Eigensystems.Dsyevh3((M33d)cvm, out M33d q, out V3d w);
+                return (V3f)((w.X < w.Y) ? ((w.X < w.Z) ? q.C0 : q.C2) : ((w.Y < w.Z) ? q.C1 : q.C2));
+            })
+            );
+        }
+
+        /// <summary>
+        /// </summary>
+        private static async Task<PointSetNode> GenerateLod(this PointSetNode self, long octreeSplitLimit, Action callback, CancellationToken ct)
+        {
+            throw new NotImplementedException();
+
+            //if (self == null) throw new ArgumentNullException(nameof(self));
+
+            //ct.ThrowIfCancellationRequested();
+
+            //if (self.IsLeaf)
+            //{
+            //    if (!self.HasNormals)
+            //    {
+            //        var ns = self.Positions.Value.EstimateNormals(self.KdTree.Value, 16);
+            //        var nsId = Guid.NewGuid();
+            //        self.Storage.Add(nsId, await ns, ct);
+            //        self = self.WithNormals(nsId);
+            //    }
+            //    callback?.Invoke();
+            //    return self.WithLod();
+            //}
+
+            //if (self.Subnodes == null || self.Subnodes.Length != 8) throw new InvalidOperationException();
+
+            //var subcellsAsync = self.Subnodes.Map(x => x?.Value.GenerateLod(octreeSplitLimit, callback, ct));
+            //await Task.WhenAll(subcellsAsync.Where(x => x != null));
+            //var subcells = subcellsAsync.Map(x => x?.Result);
+
+            //var subcellsTotalCount = (long)subcells.Sum(x => x?.PointCountTree);
+
+            //var needsCs = subcells.Any(x => x != null ? x.HasColors : false);
+            //var needsNs = subcells.Any(x => x != null ? x.HasNormals : false);
+            //var needsIs = subcells.Any(x => x != null ? x.HasIntensities : false);
+            //var needsKs = subcells.Any(x => x != null ? x.HasClassifications : false);
+
+            //var fractions = Lod.ComputeLodFractions(subcells);
+            //var counts = Lod.ComputeLodCounts((int)octreeSplitLimit, fractions);
+
+            //// generate LoD data ...
+            //var lodPs = Lod.AggregateSubPositions(counts, octreeSplitLimit, self.Center, subcenters, subcells.Map(x => x?.GetPositions()?.Value));
+            //var lodCs = needsCs ? Lod.AggregateSubArrays(counts, octreeSplitLimit, subcells.Map(x => x?.GetColors()?.Value)) : null;
+            //var lodIs = needsIs ? Lod.AggregateSubArrays(counts, octreeSplitLimit, subcells.Map(x => x?.GetIntensities()?.Value)) : null;
+            //var lodKs = needsKs ? Lod.AggregateSubArrays(counts, octreeSplitLimit, subcells.Map(x => x?.GetClassifications()?.Value)) : null;
+            //var lodKd = lodPs.BuildKdTree();
+
+            //var lodNs =
+            //    needsNs ?
+            //        (config.EstimateNormalsKdTree == null ?
+            //            (config.EstimateNormals == null ?
+            //                Lod.AggregateSubArrays(counts, splitLimit, subcells.Map(x => x?.GetNormals()?.Value)) :
+            //                config.EstimateNormals(lodPs.MapToList(p => (V3d)p + self.Center)).ToArray()
+            //            ) :
+            //            config.EstimateNormalsKdTree(lodKd, lodPs)
+            //        ) :
+            //        null;
+
+
+            //var data = new Dictionary<DurableDataDefinition, (Guid, object)>();
+
+            //// store LoD data ...
+            //var keyLodPs = Guid.NewGuid();
+            //self.Storage.Add(keyLodPs, lodPs);
+            //data[OctreeAttributes.RefPositionsLocal3f] = (keyLodPs, lodPs);
+
+            //var keyLodKd = Guid.NewGuid();
+            //self.Storage.Add(keyLodKd, lodKd.Data);
+            //data[OctreeAttributes.RefKdTreeLocal3f] = (keyLodKd, lodKd);
+
+            //if (needsCs)
+            //{
+            //    var key = Guid.NewGuid();
+            //    self.Storage.Add(key, lodCs);
+            //    data[OctreeAttributes.RefColors4b] = (key, lodCs);
+            //}
+
+            //if (needsNs)
+            //{
+            //    var key = Guid.NewGuid();
+            //    self.Storage.Add(key, lodNs);
+            //    data[OctreeAttributes.RefNormals3f] = (key, lodNs);
+            //}
+
+            //if (needsIs)
+            //{
+            //    var key = Guid.NewGuid();
+            //    self.Storage.Add(key, lodIs);
+            //    data[OctreeAttributes.RefIntensities1i] = (key, lodIs);
+            //}
+
+            //if (needsKs)
+            //{
+            //    var key = Guid.NewGuid();
+            //    self.Storage.Add(key, lodKs);
+            //    data[OctreeAttributes.RefClassifications1b] = (key, lodKs);
+            //}
+
+            //SimpleNode node = new SimpleNode(self);
+            ////foreach (var att in config.CellAttributes)
+            ////{
+            ////    var dict = node.CellAttributes.Add(att.Id, att.ComputeValue(node));
+            ////    node = node.WithData(dict);
+            ////}
+
+            //var result = self
+            //    .WithSubNodes(subcells)
+            //    .WithAddedOrReplacedData(node.Data/*, subcellsTotalCount, keyLodPs, lodCsId, lodNsId, lodIsId, keyLodKd, lodKsId,*/);
+            //return result;
+        }
+
+        ///// <summary>
+        ///// </summary>
+        //private static PointCloudNode GenerateLod(this PointCloudNode self, ImportConfig cfg, CancellationToken ct)
+        //{
+        //    var splitLimit = cfg.OctreeSplitLimit;
+        //    if (self == null) throw new ArgumentNullException(nameof(self));
+
+        //    ct.ThrowIfCancellationRequested();
+
+        //    if (self.IsLeaf())
+        //    {
+        //        Report.Error("wrongness (no normals / etc.)");
+        //        return self;
+        //    }
+
+        //    if (self.HasPositions()) return self; // cell already has lod data -> done
+
+        //    if (self.SubNodes == null || self.SubNodes.Length != 8) throw new InvalidOperationException();
+
+        //    var subcells = self.SubNodes.Map(x => x?.Value);
+        //    var subcenters = subcells.Map(x => x?.Center);
+        //    var subcellsTotalCount = (long)subcells.Sum(x => x?.PointCountTree);
+
+        //    var needsCs = subcells.Any(x => x != null ? (x.HasColors()) : false);
+        //    var needsNs = subcells.Any(x => x != null ? (x.HasNormals()) : false);
+        //    var needsIs = subcells.Any(x => x != null ? (x.HasIntensities()) : false);
+        //    var needsKs = subcells.Any(x => x != null ? (x.HasClassifications()) : false);
+
+        //    var fractions = Lod.ComputeLodFractions(subcells);
+        //    var counts = Lod.ComputeLodCounts(splitLimit, fractions);
+
+        //    // generate LoD data ...
+        //    var lodPs = Lod.AggregateSubPositions(counts, splitLimit, self.Center, subcenters, subcells.Map(x => x?.GetPositions()?.Value));
+        //    var lodCs = needsCs ? Lod.AggregateSubArrays(counts, splitLimit, subcells.Map(x => x?.GetColors()?.Value)) : null;
+        //    var lodIs = needsIs ? Lod.AggregateSubArrays(counts, splitLimit, subcells.Map(x => x?.GetIntensities()?.Value)) : null;
+        //    var lodKs = needsKs ? Lod.AggregateSubArrays(counts, splitLimit, subcells.Map(x => x?.GetClassifications()?.Value)) : null;
+        //    var lodKd = lodPs.BuildKdTree();
+        //    var lodNs = 
+        //            needsNs ? 
+        //                (cfg.EstimateNormalsKdTree == null ?
+        //                    (cfg.EstimateNormals == null ?
+        //                        Lod.AggregateSubArrays(counts, splitLimit, subcells.Map(x => x?.GetNormals()?.Value)) :
+        //                        cfg.EstimateNormals(lodPs.MapToList(p => (V3d)p + self.Center)).ToArray()
+        //                    ) :
+        //                    cfg.EstimateNormalsKdTree(lodKd, lodPs)
+        //                ) : 
+        //                null;
+
+        //    // store LoD data ...
+        //    var lodPsId = Guid.NewGuid().ToString();
+        //    self.Storage.Add(lodPsId, lodPs);
+
+        //    var lodKdId = Guid.NewGuid().ToString();
+        //    self.Storage.Add(lodKdId, lodKd.Data);
+
+        //    var lodCsId = needsCs ? Guid.NewGuid().ToString() : null;
+        //    if (needsCs) self.Storage.Add(lodCsId, lodCs);
+
+        //    var lodNsId = needsNs ? Guid.NewGuid().ToString() : null;
+        //    if (needsNs) self.Storage.Add(lodNsId, lodNs);
+
+        //    var lodIsId = needsIs ? Guid.NewGuid().ToString() : null;
+        //    if (needsIs) self.Storage.Add(lodIsId, lodIs);
+
+        //    var lodKsId = needsKs ? Guid.NewGuid().ToString() : null;
+        //    if (needsKs) self.Storage.Add(lodKsId, lodKs);
+
+        //    var result = self.WithLod(lodPsId, lodCsId, lodNsId, lodIsId, lodKdId, subcells);
+        //    callback?.Invoke();
+        //    return result;
+        //}
+    }
+}