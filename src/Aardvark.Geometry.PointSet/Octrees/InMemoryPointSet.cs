--- conflicted
+++ resolved
@@ -69,7 +69,6 @@
             for (var i = 0; i < ps.Count; i++) m_root.Insert(i);
         }
 
-<<<<<<< HEAD
         /// <summary></summary>
         [Obsolete("Use ToPointSetNode instead.")]
         public PointSetNode ToPointSetCell(Storage storage, double kdTreeEps = 1e-6, CancellationToken ct = default)
@@ -77,11 +76,6 @@
 
         /// <summary></summary>
         public PointSetNode ToPointSetNode(Storage storage, double kdTreeEps = 1e-6, CancellationToken ct = default)
-=======
-        /// <summary>
-        /// </summary>
-        public PointSetNode ToPointSetCell(Storage storage, double kdTreeEps = 1e-6, CancellationToken ct = default)
->>>>>>> 0871917e
         {
             var result = m_root.ToPointSetCell(storage, ct, kdTreeEps);
 #if DEBUG
@@ -213,20 +207,6 @@
                     : ps.Length
                     ;
 
-<<<<<<< HEAD
-                if (psId != null) storage.Add(psId.ToString(), ps, ct);
-                if (csId != null) storage.Add(csId.ToString(), cs, ct);
-                if (nsId != null) storage.Add(nsId.ToString(), ns, ct);
-                if (isId != null) storage.Add(isId.ToString(), js, ct);
-                if (ksId != null) storage.Add(ksId.ToString(), ks, ct);
-                if (kdId != null) storage.Add(kdId.ToString(), kdTree.Data, ct);
-
-                if (subcellIds == null) // leaf
-                {
-                    return new PointSetNode(_cell, pointCountTree, bbel.Value,
-                        pointDistanceAverage.Value, pointDistanceStandardDeviation.Value,
-                        psId, csId, kdId, nsId, isId, ksId, storage);
-=======
                 if (psId != null) storage.Add(psId.ToString(), ps);
                 if (csId != null) storage.Add(csId.ToString(), cs);
                 if (nsId != null) storage.Add(nsId.ToString(), ns);
@@ -236,8 +216,9 @@
 
                 if (subcellIds == null) // leaf
                 {
-                    return new PointSetNode(_cell, pointCountTree, psId, csId, kdId, nsId, isId, ksId, storage);
->>>>>>> 0871917e
+                    return new PointSetNode(_cell, pointCountTree, bbel.Value,
+                        pointDistanceAverage.Value, pointDistanceStandardDeviation.Value,
+                        psId, csId, kdId, nsId, isId, ksId, storage);
                 }
                 else
                 {
