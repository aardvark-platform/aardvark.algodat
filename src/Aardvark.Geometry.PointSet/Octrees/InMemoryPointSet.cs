﻿/*
    Copyright (C) 2006-2018. Aardvark Platform Team. http://github.com/aardvark-platform.
    This program is free software: you can redistribute it and/or modify
    it under the terms of the GNU Affero General Public License as published by
    the Free Software Foundation, either version 3 of the License, or
    (at your option) any later version.
    This program is distributed in the hope that it will be useful,
    but WITHOUT ANY WARRANTY; without even the implied warranty of
    MERCHANTABILITY or FITNESS FOR A PARTICULAR PURPOSE.  See the
    GNU Affero General Public License for more details.
    You should have received a copy of the GNU Affero General Public License
    along with this program.  If not, see <http://www.gnu.org/licenses/>.
*/
using Aardvark.Base;
using Aardvark.Data.Points;
using System;
using System.Collections.Generic;
using System.Collections.Immutable;
using System.Diagnostics;
using System.IO;
using System.Linq;
using System.Threading;

namespace Aardvark.Geometry.Points
{
    /// <summary>
    /// </summary>
    public class InMemoryPointSet
    {
        private readonly long m_splitLimit;
        private IList<V3d> m_ps;
        private IList<C4b> m_cs;
        private IList<V3f> m_ns;
        private IList<int> m_is;
        private IList<byte> m_ks;
        private Node m_root;
        private readonly long m_insertedPointsCount = 0;
        private long m_duplicatePointsCount = 0;

        /// <summary>
        /// </summary>
        public static InMemoryPointSet Build(Chunk chunk, long octreeSplitLimit)
            => Build(chunk.Positions, chunk.Colors, chunk.Normals, chunk.Intensities, chunk.Classifications, chunk.BoundingBox, octreeSplitLimit);

        /// <summary>
        /// </summary>
<<<<<<< HEAD
        public static InMemoryPointSet Build(IList<V3d> ps, IList<C4b> cs, IList<V3f> ns, IList<int> js, IList<byte> ks, Box3d bounds, long octreeSplitLimit)
            => new InMemoryPointSet(ps, cs, ns, js, ks, bounds, octreeSplitLimit);
=======
        public static InMemoryPointSet Build(Chunk chunk, Cell rootBounds, long octreeSplitLimit)
            => Build(chunk.Positions, chunk.Colors, chunk.Normals, chunk.Intensities, rootBounds, octreeSplitLimit);

        /// <summary>
        /// </summary>
        public static InMemoryPointSet Build(IList<V3d> ps, IList<C4b> cs, IList<V3f> ns, IList<int> js, Box3d bounds, long octreeSplitLimit)
            => new InMemoryPointSet(ps, cs, ns, js, bounds, octreeSplitLimit);
>>>>>>> ff03ae2b

        /// <summary>
        /// </summary>
        public static InMemoryPointSet Build(IList<V3d> ps, IList<C4b> cs, IList<V3f> ns, IList<int> js, IList<byte> ks, Cell bounds, long octreeSplitLimit)
            => new InMemoryPointSet(ps, cs, ns, js, ks, bounds, octreeSplitLimit);

        private InMemoryPointSet(IList<V3d> ps, IList<C4b> cs, IList<V3f> ns, IList<int> js, IList<byte> ks, Box3d bounds, long octreeSplitLimit)
            : this(ps, cs, ns, js, ks, new Cell(bounds), octreeSplitLimit)
            { }

        private InMemoryPointSet(IList<V3d> ps, IList<C4b> cs, IList<V3f> ns, IList<int> js, IList<byte> ks, Cell bounds, long octreeSplitLimit)
        {
            m_ps = ps;
            m_cs = cs;
            m_ns = ns;
            m_is = js;
            m_ks = ks;
            m_splitLimit = octreeSplitLimit;

            m_root = new Node(this, bounds);
            m_insertedPointsCount = ps.Count;
            for (var i = 0; i < ps.Count; i++) m_root.Insert(i);
        }

<<<<<<< HEAD
        /// <summary></summary>
        [Obsolete("Use ToPointSetNode instead.")]
        public PointSetNode ToPointSetCell(Storage storage, double kdTreeEps = 1e-6, CancellationToken ct = default)
            => ToPointSetNode(storage, kdTreeEps, ct);

        /// <summary></summary>
        public PointSetNode ToPointSetNode(Storage storage, double kdTreeEps = 1e-6, CancellationToken ct = default)
=======
        /// <summary>
        /// </summary>
        public PointSetNode ToPointSetCell(Storage storage, double kdTreeEps = 1e-6, CancellationToken ct = default)
>>>>>>> ff03ae2b
        {
            var result = m_root.ToPointSetCell(storage, ct, kdTreeEps);
#if DEBUG
            if (m_duplicatePointsCount > 0)
            {
                var percent = (m_duplicatePointsCount / (double)m_insertedPointsCount) * 100.0;
                Report.Warn($"[INFO] Removed {m_duplicatePointsCount}/{m_insertedPointsCount} duplicate points ({percent:0.00}%).");
            }
#endif
            return result;
        }

        private class Node
        {
            private readonly InMemoryPointSet _octree;
            private readonly Cell _cell;
            private readonly double _centerX, _centerY, _centerZ;
            private Node[] _subnodes;
            private List<int> _ia;
            public Box3d BoundingBox => _cell.BoundingBox;

            public Node(InMemoryPointSet octree, Cell cell)
            {
                _octree = octree;
                _cell = cell;
                var c = cell.BoundingBox.Center;
                _centerX = c.X; _centerY = c.Y; _centerZ = c.Z;
            }

            public PointSetNode ToPointSetCell(Storage storage, CancellationToken ct, double kdTreeEps = 1e-6)
            {
                var center = new V3d(_centerX, _centerY, _centerZ);
                V3f[] ps = null;
                C4b[] cs = null;
                V3f[] ns = null;
                int[] js = null;
                byte[] ks = null;
                PointRkdTreeD<V3f[], V3f> kdTree = null;
                
                if (_ia != null)
                {
                    var allPs = _octree.m_ps;
                    var count = _ia.Count;

                    ps = new V3f[count];
                    for (var i = 0; i < count; i++) ps[i] = (V3f)(allPs[_ia[i]] - center);

                    if (_octree.m_cs != null)
                    {
                        var allCs = _octree.m_cs;
                        cs = new C4b[count];
                        for (var i = 0; i < count; i++) cs[i] = allCs[_ia[i]];
                    }

                    if (_octree.m_ns != null)
                    {
                        var allNs = _octree.m_ns;
                        ns = new V3f[count];
                        for (var i = 0; i < count; i++) ns[i] = allNs[_ia[i]];
                    }

                    if (_octree.m_is != null)
                    {
                        var allIs = _octree.m_is;
                        js = new int[count];
                        for (var i = 0; i < count; i++) js[i] = allIs[_ia[i]];
                    }

                    if (_octree.m_ks != null)
                    {
                        var allKs = _octree.m_ks;
                        ks = new byte[count];
                        for (var i = 0; i < count; i++) ks[i] = allKs[_ia[i]];
                    }

                    kdTree = new PointRkdTreeD<V3f[], V3f>(
                        3, ps.Length, ps,
                        (xs, i) => xs[(int)i], (v, i) => (float)v[i],
                        (a, b) => V3f.Distance(a, b), (i, a, b) => b - a,
                        (a, b, c) => VecFun.DistanceToLine(a, b, c), VecFun.Lerp, kdTreeEps
                        );
                    
                }

                Guid? psId = ps != null ? (Guid?)Guid.NewGuid() : null;
                Guid? csId = cs != null ? (Guid?)Guid.NewGuid() : null;
                Guid? nsId = ns != null ? (Guid?)Guid.NewGuid() : null;
                Guid? isId = js != null ? (Guid?)Guid.NewGuid() : null;
                Guid? ksId = ks != null ? (Guid?)Guid.NewGuid() : null;
                Guid? kdId = kdTree != null ? (Guid?)Guid.NewGuid() : null;
                
                var subcells = _subnodes?.Map(x => x?.ToPointSetCell(storage, ct, kdTreeEps));
                var subcellIds = subcells?.Map(x => x?.Id);

#if DEBUG
                if (_subnodes != null)
                {
                    if (ps != null)
                    {
                        throw new InvalidOperationException("Invariant d98ea55b-760c-4564-8076-ce9cf7d293a0.");
                    }

                    for (var i = 0; i < 8; i++)
                    {
                        var sn = _subnodes[i]; if (sn == null) continue;
                        if (sn._cell.Exponent != this._cell.Exponent - 1)
                        {
                            throw new InvalidOperationException("Invariant 2c33afb4-683b-4f71-9e1f-36ec4a79fba1.");
                        }
                    }
                }
#endif
                var pointCountTree = subcells != null
                    ? subcells.Sum(n => n != null ? n.PointCountTree : 0)
                    : ps.Length
                    ;

                var data = ImmutableDictionary<DurableDataDefinition, object>.Empty;

                if (psId != null) { storage.Add(psId.ToString(), ps); data = data.Add(OctreeAttributes.RefPositionsLocal3f, psId.Value); }
                if (csId != null) { storage.Add(csId.ToString(), cs); data = data.Add(OctreeAttributes.RefColors3b, csId.Value); }
                if (nsId != null) { storage.Add(nsId.ToString(), ns); data = data.Add(OctreeAttributes.RefNormals3f, nsId.Value); }
                if (isId != null) { storage.Add(isId.ToString(), js); data = data.Add(OctreeAttributes.RefIntensities1i, isId.Value); }
                if (ksId != null) { storage.Add(ksId.ToString(), ks); data = data.Add(OctreeAttributes.RefClassifications1b, ksId.Value); }
                if (kdId != null) { storage.Add(kdId.ToString(), kdTree.Data); data = data.Add(OctreeAttributes.RefKdTreeLocal3f, kdId.Value); }

                if (subcellIds == null) // leaf
                {
                    return new PointSetNode(_cell, pointCountTree, data, storage);
                }
                else
                {
                    return new PointSetNode(_cell, pointCountTree, data, subcellIds, storage);
                }
            }
            
            public Node Insert(int index)
            {
                if (_subnodes != null)
                {
                    var p = _octree.m_ps[index];
                    var si = GetSubIndex(p);
                    if (_subnodes[si] == null) _subnodes[si] = new Node(_octree, _cell.GetOctant(si));
                    return _subnodes[si].Insert(index);
                }
                else
                {
                    if (_ia == null)
                    {
                        _ia = new List<int>();
                    }
                    else
                    {
                        if (_octree.m_ps[index] == _octree.m_ps[_ia[0]])
                        {
                            // duplicate -> do not add
                            _octree.m_duplicatePointsCount++;
                            return this;
                        }
                    }
                    
                    _ia.Add(index);
                    
                    if (_ia.Count > _octree.m_splitLimit)
                    {
                        Split();
                    }

                    return this;
                }
            }
            
            private Node Split()
            {
#if DEBUG
                var ps = _ia.Map(i => _octree.m_ps[i]).ToArray();
                foreach (var p in ps)
                {
                    if (!BoundingBox.Contains(p))
                    {
                        throw new InvalidDataException($"{p} is not contained in {BoundingBox}");
                    }
                }
#endif
                var imax = _ia.Count;
                if (imax <= _octree.m_splitLimit) throw new InvalidOperationException();
                if (_subnodes != null) throw new InvalidOperationException();

                _subnodes = new Node[8];

                for (var i = 0; i < imax; i++)
                {
                    var pointIndex = _ia[i];
                    var si = GetSubIndex(_octree.m_ps[pointIndex]);
                    if (_subnodes[si] == null) _subnodes[si] = new Node(_octree, _cell.GetOctant(si));
                    _subnodes[si].Insert(pointIndex);
                }

#if DEBUG
                var subnodeCount = _subnodes.Count(x => x != null);
                if (subnodeCount == 0) throw new InvalidOperationException();
#endif

                _ia = null;
                return this;
            }

            private int GetSubIndex(V3d p)
            {
                var i = 0;
                if (p.X >= _centerX) i = 1;
                if (p.Y >= _centerY) i |= 2;
                if (p.Z >= _centerZ) i |= 4;
                return i;
            }
        }
    }
}<|MERGE_RESOLUTION|>--- conflicted
+++ resolved
@@ -44,18 +44,13 @@
 
         /// <summary>
         /// </summary>
-<<<<<<< HEAD
         public static InMemoryPointSet Build(IList<V3d> ps, IList<C4b> cs, IList<V3f> ns, IList<int> js, IList<byte> ks, Box3d bounds, long octreeSplitLimit)
             => new InMemoryPointSet(ps, cs, ns, js, ks, bounds, octreeSplitLimit);
-=======
-        public static InMemoryPointSet Build(Chunk chunk, Cell rootBounds, long octreeSplitLimit)
-            => Build(chunk.Positions, chunk.Colors, chunk.Normals, chunk.Intensities, rootBounds, octreeSplitLimit);
 
         /// <summary>
         /// </summary>
-        public static InMemoryPointSet Build(IList<V3d> ps, IList<C4b> cs, IList<V3f> ns, IList<int> js, Box3d bounds, long octreeSplitLimit)
-            => new InMemoryPointSet(ps, cs, ns, js, bounds, octreeSplitLimit);
->>>>>>> ff03ae2b
+        public static InMemoryPointSet Build(Chunk chunk, Cell rootBounds, long octreeSplitLimit)
+            => Build(chunk.Positions, chunk.Colors, chunk.Normals, chunk.Intensities, chunk.Classifications, rootBounds, octreeSplitLimit);
 
         /// <summary>
         /// </summary>
@@ -80,7 +75,6 @@
             for (var i = 0; i < ps.Count; i++) m_root.Insert(i);
         }
 
-<<<<<<< HEAD
         /// <summary></summary>
         [Obsolete("Use ToPointSetNode instead.")]
         public PointSetNode ToPointSetCell(Storage storage, double kdTreeEps = 1e-6, CancellationToken ct = default)
@@ -88,11 +82,6 @@
 
         /// <summary></summary>
         public PointSetNode ToPointSetNode(Storage storage, double kdTreeEps = 1e-6, CancellationToken ct = default)
-=======
-        /// <summary>
-        /// </summary>
-        public PointSetNode ToPointSetCell(Storage storage, double kdTreeEps = 1e-6, CancellationToken ct = default)
->>>>>>> ff03ae2b
         {
             var result = m_root.ToPointSetCell(storage, ct, kdTreeEps);
 #if DEBUG
