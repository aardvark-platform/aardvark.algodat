--- conflicted
+++ resolved
@@ -91,14 +91,8 @@
             if (self.IsLeaf)
             {
                 // generate and store normals
-<<<<<<< HEAD
                 ns = estimateNormals(self.PositionsAbsolute).ToArray();
-                self.Storage.Add(nsId, ns, ct);
-=======
-                var ns = estimateNormals(self.PositionsAbsolute).ToArray();
-                var nsId = Guid.NewGuid();
                 self.Storage.Add(nsId, ns);
->>>>>>> 0871917e
 
                 // create node with new normals
                 var r = self.WithNormals(nsId);
@@ -149,19 +143,9 @@
             }
 
             // store LoD data ...
-<<<<<<< HEAD
-            self.Storage.Add(nsId, ns, ct);
+            self.Storage.Add(nsId, ns);
             
             var result = self.WithNormals(nsId, subcells);
-=======
-            var lodNsId = Guid.NewGuid();
-            self.Storage.Add(lodNsId, lodNs);
-            
-            var result = self.WithLod(
-                self.LodPositionsId, self.LodColorsId, lodNsId, self.LodIntensitiesId, self.LodKdTreeId, self.LodClassificationsId,
-                subcells
-                );
->>>>>>> 0871917e
             return result;
         }
 
@@ -238,14 +222,7 @@
             var lodNsId = Guid.NewGuid();
             self.Storage.Add(lodNsId, lodNs);
 
-<<<<<<< HEAD
             var result = self.WithSubNodes(subcells);
-=======
-            var result = self.WithLod(
-                self.LodPositionsId, self.LodColorsId, lodNsId, self.LodIntensitiesId, self.LodKdTreeId, self.LodClassificationsId,
-                subcells
-                );
->>>>>>> 0871917e
             return result;
         }
     }
