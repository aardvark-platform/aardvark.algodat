﻿/*
    Copyright (C) 2006-2018. Aardvark Platform Team. http://github.com/aardvark-platform.
    This program is free software: you can redistribute it and/or modify
    it under the terms of the GNU Affero General Public License as published by
    the Free Software Foundation, either version 3 of the License, or
    (at your option) any later version.
    This program is distributed in the hope that it will be useful,
    but WITHOUT ANY WARRANTY; without even the implied warranty of
    MERCHANTABILITY or FITNESS FOR A PARTICULAR PURPOSE.  See the
    GNU Affero General Public License for more details.
    You should have received a copy of the GNU Affero General Public License
    along with this program.  If not, see <http://www.gnu.org/licenses/>.
*/
using Aardvark.Base;
using Aardvark.Data.Points;
using Newtonsoft.Json;
using Newtonsoft.Json.Linq;
using System;
using System.Collections.Generic;
using System.Threading;

namespace Aardvark.Geometry.Points
{
    /// <summary>
    /// An immutable set of points.
    /// </summary>
    public class PointSet
    {
        /// <summary>
        /// The empty pointset.
        /// </summary>
        public static readonly PointSet Empty = new PointSet(null, "PointSet.Empty");

        #region Construction

        /// <summary>
        /// Creates PointSet from given points and colors.
        /// </summary>
        public static PointSet Create(Storage storage, string key,
            IList<V3d> positions, IList<C4b> colors, IList<V3f> normals, IList<int> intensities, IList<byte> classifications,
            int octreeSplitLimit, bool generateLod, CancellationToken ct
            )
        {
            if (key == null) throw new ArgumentNullException(nameof(key));
            var bounds = new Box3d(positions);
            var builder = InMemoryPointSet.Build(positions, colors, normals, intensities, classifications, bounds, octreeSplitLimit);
            var root = builder.ToPointSetNode(storage, ct: ct);
            var result = new PointSet(storage, key, root.Id, octreeSplitLimit);
            var config = ImportConfig.Default
                .WithRandomKey()
                .WithCancellationToken(ct)
                ;
            if (generateLod) result = result.GenerateLod(config);
            return result;
        }

        /// <summary>
        /// Creates pointset from given root cell.
        /// </summary>
        public PointSet(Storage storage, string key, Guid? rootCellId, int splitLimit)
        {
            Storage = storage;
            Id = key ?? throw new ArgumentNullException(nameof(key));
            SplitLimit = splitLimit;
            OctreeRootType = typeof(PointSetNode).Name;

            if (rootCellId.HasValue)
            {
                Octree = new PersistentRef<IPointCloudNode>(rootCellId.ToString(), storage.GetPointSetNode,
                    k => { var (a, b) = storage.TryGetPointSetNode(k); return (a, b); }
                    );
#pragma warning disable CS0618 // Type or member is obsolete
                Root = new PersistentRef<PointSetNode>(rootCellId.ToString(), storage.GetPointSetNode, storage.TryGetPointSetNode
                    );
#pragma warning restore CS0618 // Type or member is obsolete
            }
        }

        /// <summary>
        /// Creates pointset from given root cell.
        /// </summary>
        public PointSet(Storage storage, IStoreResolver resolver, string key, IPointCloudNode root, int splitLimit)
        {
            if (root == null) throw new ArgumentNullException(nameof(root));

            Storage = storage;
            Id = key ?? throw new ArgumentNullException(nameof(key));
            SplitLimit = splitLimit;
            OctreeRootType = root.NodeType;

            var oldSchool = root as PointSetNode;

            if (key != null)
            {
                Octree = new PersistentRef<IPointCloudNode>(root.Id, id => storage.GetPointCloudNode(id, resolver), id => storage.TryGetPointCloudNode(id));
#pragma warning disable CS0618 // Type or member is obsolete
                Root = oldSchool != null
                    ? new PersistentRef<PointSetNode>(oldSchool.Id.ToString(), storage.GetPointSetNode, storage.TryGetPointSetNode)
                    : new PersistentRef<PointSetNode>(root.Id, _ => throw new InvalidOperationException(), _ => throw new InvalidOperationException());
#pragma warning restore CS0618 // Type or member is obsolete
            }
        }

        /// <summary>
        /// Creates empty pointset.
        /// </summary>
        public PointSet(Storage storage, string key)
        {
            Storage = storage;
            Id = key ?? throw new ArgumentNullException(nameof(key));
            SplitLimit = 0;
        }

        #endregion

        #region Properties (state to serialize)

        /// <summary>
        /// </summary>
        public string Id { get; }

        /// <summary>
        /// </summary>
        public int SplitLimit { get; }
        
        /// <summary>
        /// </summary>
        [Obsolete("Use Octree instead.")]
        public PersistentRef<PointSetNode> Root { get; }

        /// <summary>
        /// </summary>
        public string OctreeRootType { get; }

        /// <summary>
        /// </summary>
        public PersistentRef<IPointCloudNode> Octree { get; }

        #endregion

        #region Json

        /// <summary>
        /// </summary>
        public JObject ToJson()
        {
            return JObject.FromObject(new
            {
                Id,
                RootCellId = Octree?.Id,
                OctreeId = Octree?.Id,
                SplitLimit,
                OctreeRootType
            });
        }

        /// <summary>
        /// </summary>
        public static PointSet Parse(JObject json, Storage storage, IStoreResolver resolver)
        {
            var octreeId = (string)json["OctreeId"];
            if (octreeId == null) octreeId = (string)json["RootCellId"]; // backwards compatibility
            var octree = octreeId != null
                ? new PersistentRef<IPointCloudNode>(octreeId, storage.GetPointSetNode, k => storage.TryGetPointSetNode(k))
                : null
                ;
            
            // backwards compatibility: if split limit is not set, guess as number of points in root cell
            var splitLimitRaw = (string)json["SplitLimit"];
            var splitLimit = splitLimitRaw != null ? int.Parse(splitLimitRaw) : 8192;

            // id
            var id = (string)json["Id"];

            //
            var rootType = (string)json["RootType"] ?? typeof(PointSetNode).ToString();
            if (rootType == "PointSetNode")
                return new PointSet(storage, id, Guid.Parse(octreeId), splitLimit); // backwards compatibility
            else
            {
                return new PointSet(storage, resolver, id, octree.Value, splitLimit);
            }
        }

        #endregion

        #region Properties (derived, non-serialized)

        /// <summary>
        /// </summary>
        [JsonIgnore]
        public readonly Storage Storage;

        /// <summary>
        /// Returns true if pointset is empty.
        /// </summary>
        public bool IsEmpty => Octree == null;

        /// <summary>
        /// Gets total number of points in dataset.
        /// </summary>
        public long PointCount => Octree?.Value?.PointCountTree ?? 0;

        /// <summary>
        /// Gets bounds of dataset root cell.
        /// </summary>
        public Box3d Bounds => Octree?.Value?.BoundingBoxExact ?? Box3d.Invalid;

        /// <summary>
        /// Gets exact bounding box of all points from coarsest LoD.
        /// </summary>
        public Box3d BoundingBox
        {
            get
            {
                try
                {
                    return new Box3d(Octree.Value.GetPositionsAbsolute());
                }
                catch (NullReferenceException)
                {
                    return Box3d.Invalid;
                }
            }
        }

        /// <summary></summary>
        public bool HasColors => Octree != null ? Octree.Value.HasColors() : false;

        /// <summary></summary>
        public bool HasIntensities => Octree != null ? Octree.Value.HasIntensities() : false;
        
        /// <summary></summary>
        public bool HasClassifications => Octree != null ? Octree.Value.HasClassifications() : false;

        /// <summary></summary>
        public bool HasKdTree => Octree != null ? Octree.Value.HasKdTree() : false;
        
        /// <summary></summary>
        public bool HasNormals => Octree != null ? Octree.Value.HasNormals() : false;

        /// <summary></summary>
        public bool HasPositions => Octree != null ? Octree.Value.HasPositions() : false;

        #endregion

        #region Immutable operations

        /// <summary>
        /// </summary>
        public PointSet Merge(PointSet other, Action<long> pointsMergedCallback, CancellationToken ct)
        {
            if (other.IsEmpty) return this;
            if (this.IsEmpty) return other;
            if (this.Storage != other.Storage) throw new InvalidOperationException();

<<<<<<< HEAD

            if (Octree.Value is PointSetNode root && other.Octree.Value is PointSetNode otherRoot)
            {
                var merged = root.Merge(otherRoot, SplitLimit, ct);
                var id = $"{Guid.NewGuid()}.json";
                return new PointSet(Storage, id, merged.Id, SplitLimit);
            }
            else
            {
                throw new InvalidOperationException($"Cannot merge {Octree.Value.GetType()} with {other.Octree.Value.GetType()}.");
            }
=======
            var merged = Root.Value.Merge(other.Root.Value, SplitLimit, pointsMergedCallback, ct);
            var id = $"{Guid.NewGuid()}.json";
            return new PointSet(Storage, id, merged.Id, SplitLimit);
>>>>>>> 7dfe9c21
        }

        #endregion
    }
}
<|MERGE_RESOLUTION|>--- conflicted
+++ resolved
@@ -1,278 +1,272 @@
-﻿/*
-    Copyright (C) 2006-2018. Aardvark Platform Team. http://github.com/aardvark-platform.
-    This program is free software: you can redistribute it and/or modify
-    it under the terms of the GNU Affero General Public License as published by
-    the Free Software Foundation, either version 3 of the License, or
-    (at your option) any later version.
-    This program is distributed in the hope that it will be useful,
-    but WITHOUT ANY WARRANTY; without even the implied warranty of
-    MERCHANTABILITY or FITNESS FOR A PARTICULAR PURPOSE.  See the
-    GNU Affero General Public License for more details.
-    You should have received a copy of the GNU Affero General Public License
-    along with this program.  If not, see <http://www.gnu.org/licenses/>.
-*/
-using Aardvark.Base;
-using Aardvark.Data.Points;
-using Newtonsoft.Json;
-using Newtonsoft.Json.Linq;
-using System;
-using System.Collections.Generic;
-using System.Threading;
-
-namespace Aardvark.Geometry.Points
-{
-    /// <summary>
-    /// An immutable set of points.
-    /// </summary>
-    public class PointSet
-    {
-        /// <summary>
-        /// The empty pointset.
-        /// </summary>
-        public static readonly PointSet Empty = new PointSet(null, "PointSet.Empty");
-
-        #region Construction
-
-        /// <summary>
-        /// Creates PointSet from given points and colors.
-        /// </summary>
-        public static PointSet Create(Storage storage, string key,
-            IList<V3d> positions, IList<C4b> colors, IList<V3f> normals, IList<int> intensities, IList<byte> classifications,
-            int octreeSplitLimit, bool generateLod, CancellationToken ct
-            )
-        {
-            if (key == null) throw new ArgumentNullException(nameof(key));
-            var bounds = new Box3d(positions);
-            var builder = InMemoryPointSet.Build(positions, colors, normals, intensities, classifications, bounds, octreeSplitLimit);
-            var root = builder.ToPointSetNode(storage, ct: ct);
-            var result = new PointSet(storage, key, root.Id, octreeSplitLimit);
-            var config = ImportConfig.Default
-                .WithRandomKey()
-                .WithCancellationToken(ct)
-                ;
-            if (generateLod) result = result.GenerateLod(config);
-            return result;
-        }
-
-        /// <summary>
-        /// Creates pointset from given root cell.
-        /// </summary>
-        public PointSet(Storage storage, string key, Guid? rootCellId, int splitLimit)
-        {
-            Storage = storage;
-            Id = key ?? throw new ArgumentNullException(nameof(key));
-            SplitLimit = splitLimit;
-            OctreeRootType = typeof(PointSetNode).Name;
-
-            if (rootCellId.HasValue)
-            {
-                Octree = new PersistentRef<IPointCloudNode>(rootCellId.ToString(), storage.GetPointSetNode,
-                    k => { var (a, b) = storage.TryGetPointSetNode(k); return (a, b); }
-                    );
-#pragma warning disable CS0618 // Type or member is obsolete
-                Root = new PersistentRef<PointSetNode>(rootCellId.ToString(), storage.GetPointSetNode, storage.TryGetPointSetNode
-                    );
-#pragma warning restore CS0618 // Type or member is obsolete
-            }
-        }
-
-        /// <summary>
-        /// Creates pointset from given root cell.
-        /// </summary>
-        public PointSet(Storage storage, IStoreResolver resolver, string key, IPointCloudNode root, int splitLimit)
-        {
-            if (root == null) throw new ArgumentNullException(nameof(root));
-
-            Storage = storage;
-            Id = key ?? throw new ArgumentNullException(nameof(key));
-            SplitLimit = splitLimit;
-            OctreeRootType = root.NodeType;
-
-            var oldSchool = root as PointSetNode;
-
-            if (key != null)
-            {
-                Octree = new PersistentRef<IPointCloudNode>(root.Id, id => storage.GetPointCloudNode(id, resolver), id => storage.TryGetPointCloudNode(id));
-#pragma warning disable CS0618 // Type or member is obsolete
-                Root = oldSchool != null
-                    ? new PersistentRef<PointSetNode>(oldSchool.Id.ToString(), storage.GetPointSetNode, storage.TryGetPointSetNode)
-                    : new PersistentRef<PointSetNode>(root.Id, _ => throw new InvalidOperationException(), _ => throw new InvalidOperationException());
-#pragma warning restore CS0618 // Type or member is obsolete
-            }
-        }
-
-        /// <summary>
-        /// Creates empty pointset.
-        /// </summary>
-        public PointSet(Storage storage, string key)
-        {
-            Storage = storage;
-            Id = key ?? throw new ArgumentNullException(nameof(key));
-            SplitLimit = 0;
-        }
-
-        #endregion
-
-        #region Properties (state to serialize)
-
-        /// <summary>
-        /// </summary>
-        public string Id { get; }
-
-        /// <summary>
-        /// </summary>
-        public int SplitLimit { get; }
-        
-        /// <summary>
-        /// </summary>
-        [Obsolete("Use Octree instead.")]
-        public PersistentRef<PointSetNode> Root { get; }
-
-        /// <summary>
-        /// </summary>
-        public string OctreeRootType { get; }
-
-        /// <summary>
-        /// </summary>
-        public PersistentRef<IPointCloudNode> Octree { get; }
-
-        #endregion
-
-        #region Json
-
-        /// <summary>
-        /// </summary>
-        public JObject ToJson()
-        {
-            return JObject.FromObject(new
-            {
-                Id,
-                RootCellId = Octree?.Id,
-                OctreeId = Octree?.Id,
-                SplitLimit,
-                OctreeRootType
-            });
-        }
-
-        /// <summary>
-        /// </summary>
-        public static PointSet Parse(JObject json, Storage storage, IStoreResolver resolver)
-        {
-            var octreeId = (string)json["OctreeId"];
-            if (octreeId == null) octreeId = (string)json["RootCellId"]; // backwards compatibility
-            var octree = octreeId != null
-                ? new PersistentRef<IPointCloudNode>(octreeId, storage.GetPointSetNode, k => storage.TryGetPointSetNode(k))
-                : null
-                ;
-            
-            // backwards compatibility: if split limit is not set, guess as number of points in root cell
-            var splitLimitRaw = (string)json["SplitLimit"];
-            var splitLimit = splitLimitRaw != null ? int.Parse(splitLimitRaw) : 8192;
-
-            // id
-            var id = (string)json["Id"];
-
-            //
-            var rootType = (string)json["RootType"] ?? typeof(PointSetNode).ToString();
-            if (rootType == "PointSetNode")
-                return new PointSet(storage, id, Guid.Parse(octreeId), splitLimit); // backwards compatibility
-            else
-            {
-                return new PointSet(storage, resolver, id, octree.Value, splitLimit);
-            }
-        }
-
-        #endregion
-
-        #region Properties (derived, non-serialized)
-
-        /// <summary>
-        /// </summary>
-        [JsonIgnore]
-        public readonly Storage Storage;
-
-        /// <summary>
-        /// Returns true if pointset is empty.
-        /// </summary>
-        public bool IsEmpty => Octree == null;
-
-        /// <summary>
-        /// Gets total number of points in dataset.
-        /// </summary>
-        public long PointCount => Octree?.Value?.PointCountTree ?? 0;
-
-        /// <summary>
-        /// Gets bounds of dataset root cell.
-        /// </summary>
-        public Box3d Bounds => Octree?.Value?.BoundingBoxExact ?? Box3d.Invalid;
-
-        /// <summary>
-        /// Gets exact bounding box of all points from coarsest LoD.
-        /// </summary>
-        public Box3d BoundingBox
-        {
-            get
-            {
-                try
-                {
-                    return new Box3d(Octree.Value.GetPositionsAbsolute());
-                }
-                catch (NullReferenceException)
-                {
-                    return Box3d.Invalid;
-                }
-            }
-        }
-
-        /// <summary></summary>
-        public bool HasColors => Octree != null ? Octree.Value.HasColors() : false;
-
-        /// <summary></summary>
-        public bool HasIntensities => Octree != null ? Octree.Value.HasIntensities() : false;
-        
-        /// <summary></summary>
-        public bool HasClassifications => Octree != null ? Octree.Value.HasClassifications() : false;
-
-        /// <summary></summary>
-        public bool HasKdTree => Octree != null ? Octree.Value.HasKdTree() : false;
-        
-        /// <summary></summary>
-        public bool HasNormals => Octree != null ? Octree.Value.HasNormals() : false;
-
-        /// <summary></summary>
-        public bool HasPositions => Octree != null ? Octree.Value.HasPositions() : false;
-
-        #endregion
-
-        #region Immutable operations
-
-        /// <summary>
-        /// </summary>
-        public PointSet Merge(PointSet other, Action<long> pointsMergedCallback, CancellationToken ct)
-        {
-            if (other.IsEmpty) return this;
-            if (this.IsEmpty) return other;
-            if (this.Storage != other.Storage) throw new InvalidOperationException();
-
-<<<<<<< HEAD
-
-            if (Octree.Value is PointSetNode root && other.Octree.Value is PointSetNode otherRoot)
-            {
-                var merged = root.Merge(otherRoot, SplitLimit, ct);
-                var id = $"{Guid.NewGuid()}.json";
-                return new PointSet(Storage, id, merged.Id, SplitLimit);
-            }
-            else
-            {
-                throw new InvalidOperationException($"Cannot merge {Octree.Value.GetType()} with {other.Octree.Value.GetType()}.");
-            }
-=======
-            var merged = Root.Value.Merge(other.Root.Value, SplitLimit, pointsMergedCallback, ct);
-            var id = $"{Guid.NewGuid()}.json";
-            return new PointSet(Storage, id, merged.Id, SplitLimit);
->>>>>>> 7dfe9c21
-        }
-
-        #endregion
-    }
-}
+﻿/*
+    Copyright (C) 2006-2018. Aardvark Platform Team. http://github.com/aardvark-platform.
+    This program is free software: you can redistribute it and/or modify
+    it under the terms of the GNU Affero General Public License as published by
+    the Free Software Foundation, either version 3 of the License, or
+    (at your option) any later version.
+    This program is distributed in the hope that it will be useful,
+    but WITHOUT ANY WARRANTY; without even the implied warranty of
+    MERCHANTABILITY or FITNESS FOR A PARTICULAR PURPOSE.  See the
+    GNU Affero General Public License for more details.
+    You should have received a copy of the GNU Affero General Public License
+    along with this program.  If not, see <http://www.gnu.org/licenses/>.
+*/
+using Aardvark.Base;
+using Aardvark.Data.Points;
+using Newtonsoft.Json;
+using Newtonsoft.Json.Linq;
+using System;
+using System.Collections.Generic;
+using System.Threading;
+
+namespace Aardvark.Geometry.Points
+{
+    /// <summary>
+    /// An immutable set of points.
+    /// </summary>
+    public class PointSet
+    {
+        /// <summary>
+        /// The empty pointset.
+        /// </summary>
+        public static readonly PointSet Empty = new PointSet(null, "PointSet.Empty");
+
+        #region Construction
+
+        /// <summary>
+        /// Creates PointSet from given points and colors.
+        /// </summary>
+        public static PointSet Create(Storage storage, string key,
+            IList<V3d> positions, IList<C4b> colors, IList<V3f> normals, IList<int> intensities, IList<byte> classifications,
+            int octreeSplitLimit, bool generateLod, CancellationToken ct
+            )
+        {
+            if (key == null) throw new ArgumentNullException(nameof(key));
+            var bounds = new Box3d(positions);
+            var builder = InMemoryPointSet.Build(positions, colors, normals, intensities, classifications, bounds, octreeSplitLimit);
+            var root = builder.ToPointSetNode(storage, ct: ct);
+            var result = new PointSet(storage, key, root.Id, octreeSplitLimit);
+            var config = ImportConfig.Default
+                .WithRandomKey()
+                .WithCancellationToken(ct)
+                ;
+            if (generateLod) result = result.GenerateLod(config);
+            return result;
+        }
+
+        /// <summary>
+        /// Creates pointset from given root cell.
+        /// </summary>
+        public PointSet(Storage storage, string key, Guid? rootCellId, int splitLimit)
+        {
+            Storage = storage;
+            Id = key ?? throw new ArgumentNullException(nameof(key));
+            SplitLimit = splitLimit;
+            OctreeRootType = typeof(PointSetNode).Name;
+
+            if (rootCellId.HasValue)
+            {
+                Octree = new PersistentRef<IPointCloudNode>(rootCellId.ToString(), storage.GetPointSetNode,
+                    k => { var (a, b) = storage.TryGetPointSetNode(k); return (a, b); }
+                    );
+#pragma warning disable CS0618 // Type or member is obsolete
+                Root = new PersistentRef<PointSetNode>(rootCellId.ToString(), storage.GetPointSetNode, storage.TryGetPointSetNode
+                    );
+#pragma warning restore CS0618 // Type or member is obsolete
+            }
+        }
+
+        /// <summary>
+        /// Creates pointset from given root cell.
+        /// </summary>
+        public PointSet(Storage storage, IStoreResolver resolver, string key, IPointCloudNode root, int splitLimit)
+        {
+            if (root == null) throw new ArgumentNullException(nameof(root));
+
+            Storage = storage;
+            Id = key ?? throw new ArgumentNullException(nameof(key));
+            SplitLimit = splitLimit;
+            OctreeRootType = root.NodeType;
+
+            var oldSchool = root as PointSetNode;
+
+            if (key != null)
+            {
+                Octree = new PersistentRef<IPointCloudNode>(root.Id, id => storage.GetPointCloudNode(id, resolver), id => storage.TryGetPointCloudNode(id));
+#pragma warning disable CS0618 // Type or member is obsolete
+                Root = oldSchool != null
+                    ? new PersistentRef<PointSetNode>(oldSchool.Id.ToString(), storage.GetPointSetNode, storage.TryGetPointSetNode)
+                    : new PersistentRef<PointSetNode>(root.Id, _ => throw new InvalidOperationException(), _ => throw new InvalidOperationException());
+#pragma warning restore CS0618 // Type or member is obsolete
+            }
+        }
+
+        /// <summary>
+        /// Creates empty pointset.
+        /// </summary>
+        public PointSet(Storage storage, string key)
+        {
+            Storage = storage;
+            Id = key ?? throw new ArgumentNullException(nameof(key));
+            SplitLimit = 0;
+        }
+
+        #endregion
+
+        #region Properties (state to serialize)
+
+        /// <summary>
+        /// </summary>
+        public string Id { get; }
+
+        /// <summary>
+        /// </summary>
+        public int SplitLimit { get; }
+        
+        /// <summary>
+        /// </summary>
+        [Obsolete("Use Octree instead.")]
+        public PersistentRef<PointSetNode> Root { get; }
+
+        /// <summary>
+        /// </summary>
+        public string OctreeRootType { get; }
+
+        /// <summary>
+        /// </summary>
+        public PersistentRef<IPointCloudNode> Octree { get; }
+
+        #endregion
+
+        #region Json
+
+        /// <summary>
+        /// </summary>
+        public JObject ToJson()
+        {
+            return JObject.FromObject(new
+            {
+                Id,
+                RootCellId = Octree?.Id,
+                OctreeId = Octree?.Id,
+                SplitLimit,
+                OctreeRootType
+            });
+        }
+
+        /// <summary>
+        /// </summary>
+        public static PointSet Parse(JObject json, Storage storage, IStoreResolver resolver)
+        {
+            var octreeId = (string)json["OctreeId"];
+            if (octreeId == null) octreeId = (string)json["RootCellId"]; // backwards compatibility
+            var octree = octreeId != null
+                ? new PersistentRef<IPointCloudNode>(octreeId, storage.GetPointSetNode, k => storage.TryGetPointSetNode(k))
+                : null
+                ;
+            
+            // backwards compatibility: if split limit is not set, guess as number of points in root cell
+            var splitLimitRaw = (string)json["SplitLimit"];
+            var splitLimit = splitLimitRaw != null ? int.Parse(splitLimitRaw) : 8192;
+
+            // id
+            var id = (string)json["Id"];
+
+            //
+            var rootType = (string)json["RootType"] ?? typeof(PointSetNode).ToString();
+            if (rootType == "PointSetNode")
+                return new PointSet(storage, id, Guid.Parse(octreeId), splitLimit); // backwards compatibility
+            else
+            {
+                return new PointSet(storage, resolver, id, octree.Value, splitLimit);
+            }
+        }
+
+        #endregion
+
+        #region Properties (derived, non-serialized)
+
+        /// <summary>
+        /// </summary>
+        [JsonIgnore]
+        public readonly Storage Storage;
+
+        /// <summary>
+        /// Returns true if pointset is empty.
+        /// </summary>
+        public bool IsEmpty => Octree == null;
+
+        /// <summary>
+        /// Gets total number of points in dataset.
+        /// </summary>
+        public long PointCount => Octree?.Value?.PointCountTree ?? 0;
+
+        /// <summary>
+        /// Gets bounds of dataset root cell.
+        /// </summary>
+        public Box3d Bounds => Octree?.Value?.BoundingBoxExact ?? Box3d.Invalid;
+
+        /// <summary>
+        /// Gets exact bounding box of all points from coarsest LoD.
+        /// </summary>
+        public Box3d BoundingBox
+        {
+            get
+            {
+                try
+                {
+                    return new Box3d(Octree.Value.GetPositionsAbsolute());
+                }
+                catch (NullReferenceException)
+                {
+                    return Box3d.Invalid;
+                }
+            }
+        }
+
+        /// <summary></summary>
+        public bool HasColors => Octree != null ? Octree.Value.HasColors() : false;
+
+        /// <summary></summary>
+        public bool HasIntensities => Octree != null ? Octree.Value.HasIntensities() : false;
+        
+        /// <summary></summary>
+        public bool HasClassifications => Octree != null ? Octree.Value.HasClassifications() : false;
+
+        /// <summary></summary>
+        public bool HasKdTree => Octree != null ? Octree.Value.HasKdTree() : false;
+        
+        /// <summary></summary>
+        public bool HasNormals => Octree != null ? Octree.Value.HasNormals() : false;
+
+        /// <summary></summary>
+        public bool HasPositions => Octree != null ? Octree.Value.HasPositions() : false;
+
+        #endregion
+
+        #region Immutable operations
+
+        /// <summary>
+        /// </summary>
+        public PointSet Merge(PointSet other, Action<long> pointsMergedCallback, CancellationToken ct)
+        {
+            if (other.IsEmpty) return this;
+            if (this.IsEmpty) return other;
+            if (this.Storage != other.Storage) throw new InvalidOperationException();
+
+
+            if (Octree.Value is PointSetNode root && other.Octree.Value is PointSetNode otherRoot)
+            {
+                var merged = root.Merge(otherRoot, SplitLimit, pointsMergedCallback, ct);
+                var id = $"{Guid.NewGuid()}.json";
+                return new PointSet(Storage, id, merged.Id, SplitLimit);
+            }
+            else
+            {
+                throw new InvalidOperationException($"Cannot merge {Octree.Value.GetType()} with {other.Octree.Value.GetType()}.");
+            }
+        }
+
+        #endregion
+    }
+}