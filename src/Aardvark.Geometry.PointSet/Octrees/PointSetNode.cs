﻿/*
    Copyright (C) 2006-2018. Aardvark Platform Team. http://github.com/aardvark-platform.
    This program is free software: you can redistribute it and/or modify
    it under the terms of the GNU Affero General Public License as published by
    the Free Software Foundation, either version 3 of the License, or
    (at your option) any later version.
    This program is distributed in the hope that it will be useful,
    but WITHOUT ANY WARRANTY; without even the implied warranty of
    MERCHANTABILITY or FITNESS FOR A PARTICULAR PURPOSE.  See the
    GNU Affero General Public License for more details.
    You should have received a copy of the GNU Affero General Public License
    along with this program.  If not, see <http://www.gnu.org/licenses/>.
*/

//#define PEDANTIC

using Aardvark.Base;
using Aardvark.Data.Points;
using Newtonsoft.Json;
using System;
using System.Collections.Generic;
using System.IO;
using System.Linq;
using System.Runtime.CompilerServices;
using System.Threading;

namespace Aardvark.Geometry.Points
{
    /// <summary>
    /// An immutable point octree node.
    /// </summary>
    public class PointSetNode
    {
<<<<<<< HEAD
        private const uint C_POSITIONS = 1;
        private const uint C_COLORS = 2;
        private const uint C_NORMALS = 4;
        private const uint C_INTENSITIES = 8;
        private const uint C_KDTREE = 16;
        private const uint C_LOD_POSITIONS = 32;
        private const uint C_LOD_COLORS = 64;
        private const uint C_LOD_NORMALS = 128;
        private const uint C_LOD_INTENSITIES = 256;
        private const uint C_LOD_KDTREE = 512;
        private const uint C_CLASSIFICATIONS = 1024;
        private const uint C_LOD_CLASSIFICATIONS = 2048;
        private const int C_ATTRIBUTE_COUNT = 12;
=======
        private const uint C_POSITIONS          = 1 << 0;
        private const uint C_COLORS             = 1 << 1;
        private const uint C_NORMALS            = 1 << 2;
        private const uint C_INTENSITIES        = 1 << 3;
        private const uint C_KDTREE             = 1 << 4;
        private const uint C_LOD_POSITIONS      = 1 << 5;
        private const uint C_LOD_COLORS         = 1 << 6;
        private const uint C_LOD_NORMALS        = 1 << 7;
        private const uint C_LOD_INTENSITIES    = 1 << 8;
        private const uint C_LOD_KDTREE         = 1 << 9;
        private const int  C_ATTRIBUTE_COUNT    = 10;
>>>>>>> cd7aaf57

        #region Construction
        
        private PointSetNode(Guid id,
            Cell cell, long pointCountTree,
            Guid? psId, Guid? csId, Guid? kdId, Guid? nsId, Guid? isId, Guid? ksId,
            Guid? lodPsId, Guid? lodCsId, Guid? lodKdId, Guid? lodNsId, Guid? lodIsId, Guid? lodKsId,
            Guid?[] subnodeIds, Storage storage, bool writeToStore
            )
        {
            if (subnodeIds != null && subnodeIds.Count(x => x.HasValue) > 0 && pointCountTree == 0)
                throw new ArgumentException(nameof(pointCountTree), "Must not be 0 for inner nodes.");

            Storage = storage;
            Id = id;
            Cell = cell;
            PointCountTree = pointCountTree;
            SubnodeIds = subnodeIds;

            if (psId.HasValue) Attributes[C_POSITIONS] = psId.Value;
            if (csId.HasValue) Attributes[C_COLORS] = csId.Value;
            if (kdId.HasValue) Attributes[C_KDTREE] = kdId.Value;
            if (nsId.HasValue) Attributes[C_NORMALS] = nsId.Value;
            if (isId.HasValue) Attributes[C_INTENSITIES] = isId.Value;
            if (ksId.HasValue) Attributes[C_CLASSIFICATIONS] = ksId.Value;
            if (lodPsId.HasValue) Attributes[C_LOD_POSITIONS] = lodPsId.Value;
            if (lodCsId.HasValue) Attributes[C_LOD_COLORS] = lodCsId.Value;
            if (lodKdId.HasValue) Attributes[C_LOD_KDTREE] = lodKdId.Value;
            if (lodNsId.HasValue) Attributes[C_LOD_NORMALS] = lodNsId.Value;
            if (lodIsId.HasValue) Attributes[C_LOD_INTENSITIES] = lodIsId.Value;
            if (lodKsId.HasValue) Attributes[C_LOD_CLASSIFICATIONS] = lodKsId.Value;

            if (IsLeaf && PointCount != PointCountTree) throw new InvalidOperationException();

            if (psId != null) Positions = new PersistentRef<V3f[]>(psId.ToString(), storage.GetV3fArray);
            if (csId != null) Colors = new PersistentRef<C4b[]>(csId.ToString(), storage.GetC4bArray);
            if (kdId != null) KdTree = new PersistentRef<PointRkdTreeD<V3f[], V3f>>(kdId.ToString(), LoadKdTree);
            if (nsId != null) Normals = new PersistentRef<V3f[]>(nsId.ToString(), storage.GetV3fArray);
            if (isId != null) Intensities = new PersistentRef<int[]>(isId.ToString(), storage.GetIntArray);
            if (ksId != null) Classifications = new PersistentRef<byte[]>(ksId.ToString(), storage.GetByteArray);
            if (lodPsId != null) LodPositions = new PersistentRef<V3f[]>(lodPsId.ToString(), storage.GetV3fArray);
            if (lodCsId != null) LodColors = new PersistentRef<C4b[]>(lodCsId.ToString(), storage.GetC4bArray);
            if (lodKdId != null) LodKdTree = new PersistentRef<PointRkdTreeD<V3f[], V3f>>(lodKdId.ToString(), LoadKdTree);
            if (lodNsId != null) LodNormals = new PersistentRef<V3f[]>(lodNsId.ToString(), storage.GetV3fArray);
            if (lodIsId != null) LodIntensities = new PersistentRef<int[]>(lodIsId.ToString(), storage.GetIntArray);
            if (lodKsId != null) LodClassifications = new PersistentRef<byte[]>(lodKsId.ToString(), storage.GetByteArray);

            if (subnodeIds != null)
            {
                Subnodes = new PersistentRef<PointSetNode>[8];
                for (var i = 0; i < 8; i++)
                {
                    if (subnodeIds[i] == null) continue;
                    var pRef = new PersistentRef<PointSetNode>(subnodeIds[i].ToString(), storage.GetPointSetNode);
                    Subnodes[i] = pRef;

#if DEBUG && PEDANTIC
                    var subNodeIndex = pRef.Value.Cell;
                    if (Cell.GetOctant(i) != subNodeIndex) throw new InvalidOperationException();
                    if (!Cell.Contains(subNodeIndex)) throw new InvalidOperationException();
                    if (Cell.Exponent != subNodeIndex.Exponent + 1) throw new InvalidOperationException();
#endif
                }
#if DEBUG && PEDANTIC
                if (PointCountTree != PointCount + Subnodes.Map(x => x?.Value != null ? x.Value.PointCountTree : 0).Sum()) throw new InvalidOperationException();
#endif
            }

            BoundingBox = Cell.BoundingBox;
            Center = BoundingBox.Center;
            Corners = BoundingBox.ComputeCorners();

            if (writeToStore) storage.Add(Id.ToString(), this, CancellationToken.None);

#if DEBUG
            if (PositionsId == null && PointCount != 0) throw new InvalidOperationException();
#if PEDANTIC
            if (PositionsId != null && Positions.Value.Length != PointCount) throw new InvalidOperationException();
#endif
            if (IsLeaf)
            {
                if (PositionsId == null) throw new InvalidOperationException();
                if (KdTreeId == null) throw new InvalidOperationException();
            }
            else
            {
                if (PositionsId != null) throw new InvalidOperationException();
                if (ColorsId != null) throw new InvalidOperationException();
                if (KdTreeId != null) throw new InvalidOperationException();
                if (NormalsId != null) throw new InvalidOperationException();
                if (IntensitiesId != null) throw new InvalidOperationException();
                if (ClassificationsId != null) throw new InvalidOperationException();
            }
#endif
            PointRkdTreeD<V3f[], V3f> LoadKdTree(string key, CancellationToken ct)
            {
                var data = Storage.GetPointRkdTreeDData(key, ct);
                var ps = Positions.Value;
                return new PointRkdTreeD<V3f[], V3f>(
                    3, ps.Length, ps,
                    (xs, i) => xs[(int)i], (v, i) => (float)v[i],
                    (a, b) => V3f.Distance(a, b), (i, a, b) => b - a,
                    (a, b, c) => VecFun.DistanceToLine(a, b, c), VecFun.Lerp, 1e-9,
                    data
                    );
            }
        }

        /// <summary>
        /// </summary>
        internal PointSetNode(
            Cell cell, long pointCountTree,
            Guid?[] subnodeIds, Storage storage
            ) : this(Guid.NewGuid(), cell, pointCountTree, null, null, null, null, null, null, null, null, null, null, null, null, subnodeIds, storage, true)
        {
        }

        /// <summary>
        /// Creates leaf node.
        /// </summary>
        internal PointSetNode(
            Cell cell, long pointCountTree,
            Guid? psId, Guid? csId, Guid? kdId, Guid? nsId, Guid? isId, Guid? ksId,
            Storage storage
            ) : this(Guid.NewGuid(), cell, pointCountTree, psId, csId, kdId, nsId, isId, ksId, null, null, null, null, null, null, null, storage, true)
        {
        }

        #endregion

        #region Properties (state to serialize)

        /// <summary>
        /// </summary>
        public readonly Dictionary<uint, Guid> Attributes = new Dictionary<uint, Guid>();

        /// <summary>
        /// This node's unique id (16 bytes).
        /// </summary>
        public readonly Guid Id;

        /// <summary>
        /// This node's index/bounds.
        /// </summary>
        public readonly Cell Cell;

        /// <summary>
        /// Number of points in this tree (sum of leaves).
        /// </summary>
        public readonly long PointCountTree;

        /// <summary>
        /// Subnodes (8), or null if leaf.
        /// </summary>
        public readonly Guid?[] SubnodeIds;

        #endregion

        #region Serialization
        
        /// <summary>
        /// </summary>
        public byte[] ToBinary()
        {
            var count =
                1 + 3 +                 // subcellmask (8bit), attribute mask (24bit)
                16 +                    // Guid
                (3 * 8 + 4) +           // Bounds (Cell)
                8 +                     // PointCountTree
                SubnodeCount * 16 +     // subcell keys
                Attributes.Count * 16   // attribute keys
                ;
            var buffer = new byte[count];
            using (var ms = new MemoryStream(buffer))
            using (var bw = new BinaryWriter(ms))
            {
                var attributemask = AttributeMask;
                bw.Write(attributemask | ((uint)SubnodeMask << 24));
                bw.Write(Id.ToByteArray());
                bw.Write(Cell.X); bw.Write(Cell.Y); bw.Write(Cell.Z); bw.Write(Cell.Exponent);
                bw.Write(PointCountTree);
                if (SubnodeIds != null)
                {
                    foreach (var x in SubnodeIds) if (x.HasValue) bw.Write(x.Value.ToByteArray());
                }
                var a = 1u;
                for (var i = 0; i < C_ATTRIBUTE_COUNT; i++, a <<= 1)
                {
                    if ((attributemask & a) == 0) continue;
                    bw.Write(Attributes[a].ToByteArray());
                }
            }
            return buffer;
        }
        
        /// <summary>
        /// </summary>
        public static PointSetNode ParseBinary(byte[] buffer, Storage storage)
        {
            var masks = BitConverter.ToUInt32(buffer, 0);
            var subcellmask = masks >> 24;
            var attributemask = masks & 0b00000000_11111111_11111111_11111111;

            var offset = 4;
            var id = ParseGuid(buffer, ref offset);
            
            var cellIndex = new Cell(
                BitConverter.ToInt64(buffer, 20),
                BitConverter.ToInt64(buffer, 28),
                BitConverter.ToInt64(buffer, 36),
                BitConverter.ToInt32(buffer, 44)
                );

            var pointCountTree = BitConverter.ToInt64(buffer, 48);
            
            offset = 56;

            Guid?[] subcellIds = null;
            if (subcellmask != 0)
            {
                subcellIds = new Guid?[8];
                if ((subcellmask & 0x01) != 0) subcellIds[0] = ParseGuid(buffer, ref offset);
                if ((subcellmask & 0x02) != 0) subcellIds[1] = ParseGuid(buffer, ref offset);
                if ((subcellmask & 0x04) != 0) subcellIds[2] = ParseGuid(buffer, ref offset);
                if ((subcellmask & 0x08) != 0) subcellIds[3] = ParseGuid(buffer, ref offset);
                if ((subcellmask & 0x10) != 0) subcellIds[4] = ParseGuid(buffer, ref offset);
                if ((subcellmask & 0x20) != 0) subcellIds[5] = ParseGuid(buffer, ref offset);
                if ((subcellmask & 0x40) != 0) subcellIds[6] = ParseGuid(buffer, ref offset);
                if ((subcellmask & 0x80) != 0) subcellIds[7] = ParseGuid(buffer, ref offset);
            }

            var psId = (attributemask & C_POSITIONS) != 0 ? ParseGuid(buffer, ref offset) : (Guid?)null;
            var csId = (attributemask & C_COLORS) != 0 ? ParseGuid(buffer, ref offset) : (Guid?)null;
            var nsId = (attributemask & C_NORMALS) != 0 ? ParseGuid(buffer, ref offset) : (Guid?)null;
            var isId = (attributemask & C_INTENSITIES) != 0 ? ParseGuid(buffer, ref offset) : (Guid?)null;
            var kdId = (attributemask & C_KDTREE) != 0 ? ParseGuid(buffer, ref offset) : (Guid?)null;
            var ksId = (attributemask & C_CLASSIFICATIONS) != 0 ? ParseGuid(buffer, ref offset) : (Guid?)null;
            var lodPsId = (attributemask & C_LOD_POSITIONS) != 0 ? ParseGuid(buffer, ref offset) : (Guid?)null;
            var lodCsId = (attributemask & C_LOD_COLORS) != 0 ? ParseGuid(buffer, ref offset) : (Guid?)null;
            var lodNsId = (attributemask & C_LOD_NORMALS) != 0 ? ParseGuid(buffer, ref offset) : (Guid?)null;
            var lodIsId = (attributemask & C_LOD_INTENSITIES) != 0 ? ParseGuid(buffer, ref offset) : (Guid?)null;
            var lodKdId = (attributemask & C_LOD_KDTREE) != 0 ? ParseGuid(buffer, ref offset) : (Guid?)null;
            var lodKsId = (attributemask & C_LOD_CLASSIFICATIONS) != 0 ? ParseGuid(buffer, ref offset) : (Guid?)null;

            return new PointSetNode(
                id, cellIndex, pointCountTree,
                psId, csId, kdId, nsId, isId, ksId,
                lodPsId, lodCsId, lodKdId, lodNsId, lodIsId, lodKsId,
                subcellIds,
                storage, false
                );
        }

        private static Guid ParseGuid(byte[] buffer, ref int offset)
        {
            var guid = new Guid(
                BitConverter.ToUInt32(buffer, offset),
                BitConverter.ToUInt16(buffer, offset + 4),
                BitConverter.ToUInt16(buffer, offset + 6),
                buffer[offset + 8], buffer[offset + 9], buffer[offset + 10], buffer[offset + 11],
                buffer[offset + 12], buffer[offset + 13], buffer[offset + 14], buffer[offset + 15]
                );
            offset += 16;
            return guid;
        }

        #endregion

        #region Properties (derived/runtime, non-serialized)
        
        #region Positions

        /// <summary></summary>
        [JsonIgnore]
        public Guid? PositionsId => Attributes.TryGetValue(C_POSITIONS, out Guid id) ? (Guid?)id : null;

        /// <summary>
        /// Point positions relative to cell's center, or null if no positions.
        /// </summary>
        [JsonIgnore]
        public readonly PersistentRef<V3f[]> Positions;
        
        /// <summary></summary>
        [JsonIgnore]
        public bool HasPositions => Positions != null;

        /// <summary>
        /// Point positions (absolute), or null if no positions.
        /// </summary>
        [JsonIgnore]
        public V3d[] PositionsAbsolute => Positions?.Value.Map(p => new V3d(Center.X + p.X, Center.Y + p.Y, Center.Z + p.Z));

        #endregion

        #region Colors

        /// <summary></summary>
        [JsonIgnore]
        public Guid? ColorsId => Attributes.TryGetValue(C_COLORS, out Guid id) ? (Guid?)id : null;

        /// <summary>Point colors, or null if no points.
        /// </summary>
        [JsonIgnore]
        public readonly PersistentRef<C4b[]> Colors;

        /// <summary></summary>
        [JsonIgnore]
        public bool HasColors => Colors != null;

        #endregion

        #region Normals

        /// <summary></summary>
        [JsonIgnore]
        public Guid? NormalsId => Attributes.TryGetValue(C_NORMALS, out Guid id) ? (Guid?)id : null;

        /// <summary></summary>
        [JsonIgnore]
        public readonly PersistentRef<V3f[]> Normals;

        /// <summary></summary>
        [JsonIgnore]
        public bool HasNormals => Normals != null;

        #endregion

        #region Intensities

        /// <summary></summary>
        [JsonIgnore]
        public Guid? IntensitiesId => Attributes.TryGetValue(C_INTENSITIES, out Guid id) ? (Guid?)id : null;

        /// <summary></summary>
        [JsonIgnore]
        public readonly PersistentRef<int[]> Intensities;

        /// <summary></summary>
        [JsonIgnore]
        public bool HasIntensities => Intensities != null;

        #endregion

        #region Classifications

        /// <summary></summary>
        [JsonIgnore]
        public Guid? ClassificationsId => Attributes.TryGetValue(C_CLASSIFICATIONS, out Guid id) ? (Guid?)id : null;

        /// <summary></summary>
        [JsonIgnore]
        public readonly PersistentRef<byte[]> Classifications;

        /// <summary></summary>
        [JsonIgnore]
        public bool HasClassifications => Classifications != null;

        #endregion

        #region KdTree

        /// <summary></summary>
        [JsonIgnore]
        public Guid? KdTreeId => Attributes.TryGetValue(C_KDTREE, out Guid id) ? (Guid?)id : null;

        /// <summary></summary>
        [JsonIgnore]
        public readonly PersistentRef<PointRkdTreeD<V3f[], V3f>> KdTree;
        
        /// <summary></summary>
        [JsonIgnore]
        public bool HasKdTree => KdTree != null;

        #endregion

        #region LodPositions

        /// <summary></summary>
        [JsonIgnore]
        public Guid? LodPositionsId => Attributes.TryGetValue(C_LOD_POSITIONS, out Guid id) ? (Guid?)id : null;

        /// <summary>
        /// LoD-Positions relative to cell's center, or null if no positions.
        /// </summary>
        [JsonIgnore]
        public readonly PersistentRef<V3f[]> LodPositions;

        /// <summary></summary>
        [JsonIgnore]
        public bool HasLodPositions => LodPositions != null;

        /// <summary>
        /// Lod-Positions (absolute), or null if no positions.
        /// </summary>
        [JsonIgnore]
        public V3d[] LodPositionsAbsolute => LodPositions?.Value.Map(p => new V3d(Center.X + p.X, Center.Y + p.Y, Center.Z + p.Z));

        #endregion

        #region LodColors

        /// <summary></summary>
        [JsonIgnore]
        public Guid? LodColorsId => Attributes.TryGetValue(C_LOD_COLORS, out Guid id) ? (Guid?)id : null;

        /// <summary></summary>
        [JsonIgnore]
        public readonly PersistentRef<C4b[]> LodColors;

        /// <summary></summary>
        [JsonIgnore]
        public bool HasLodColors => LodColors != null;

        #endregion

        #region LodNormals
        
        /// <summary></summary>
        [JsonIgnore]
        public Guid? LodNormalsId => Attributes.TryGetValue(C_LOD_NORMALS, out Guid id) ? (Guid?)id : null;

        /// <summary></summary>
        [JsonIgnore]
        public readonly PersistentRef<V3f[]> LodNormals;

        /// <summary></summary>
        [JsonIgnore]
        public bool HasLodNormals => LodNormals != null;

        #endregion

        #region LodIntensities
        
        /// <summary></summary>
        [JsonIgnore]
        public Guid? LodIntensitiesId => Attributes.TryGetValue(C_LOD_INTENSITIES, out Guid id) ? (Guid?)id : null;

        /// <summary></summary>
        [JsonIgnore]
        public readonly PersistentRef<int[]> LodIntensities;

        /// <summary></summary>
        [JsonIgnore]
        public bool HasLodIntensities => LodIntensities != null;

        #endregion
        
        #region LodClassifications

        /// <summary></summary>
        [JsonIgnore]
        public Guid? LodClassificationsId => Attributes.TryGetValue(C_LOD_CLASSIFICATIONS, out Guid id) ? (Guid?)id : null;

        /// <summary></summary>
        [JsonIgnore]
        public readonly PersistentRef<byte[]> LodClassifications;

        /// <summary></summary>
        [JsonIgnore]
        public bool HasLodClassifications => LodClassifications != null;

        #endregion
        
        #region LodKdTree

        /// <summary></summary>
        [JsonIgnore]
        public Guid? LodKdTreeId => Attributes.TryGetValue(C_LOD_KDTREE, out Guid id) ? (Guid?)id : null;

        /// <summary>
        /// LoD-Point kd-tree, or null if no LoD data.
        /// </summary>
        [JsonIgnore]
        public readonly PersistentRef<PointRkdTreeD<V3f[], V3f>> LodKdTree;

        /// <summary></summary>
        [JsonIgnore]
        public bool HasLodKdTree => LodKdTree != null;

        #endregion

        /// <summary>
        /// </summary>
        [JsonIgnore]
        public readonly Storage Storage;

        /// <summary>
        /// Number of points in this node (without subnodes).
        /// Is always 0 for inner nodes. 
        /// </summary>
        [JsonIgnore]
        public long PointCount => IsLeaf ? PointCountTree : 0;

        /// <summary>
        /// Number of lod points in this node (without subnodes).
        /// </summary>
        [JsonIgnore]
        public long LodPointCount => (LodPositions != null) ? LodPositions.Value.Length : 0;

        /// <summary>
        /// Subnodes (8), or null if leaf.
        /// </summary>
        [JsonIgnore]
        public readonly PersistentRef<PointSetNode>[] Subnodes;

        /// <summary>
        /// Bounding box of this node's cell.
        /// </summary>
        [JsonIgnore]
        public readonly Box3d BoundingBox;

        /// <summary>
        /// Center of this node's cell.
        /// </summary>
        [JsonIgnore]
        public readonly V3d Center;

        /// <summary>
        /// Corners of this node's cell.
        /// </summary>
        [JsonIgnore]
        public readonly V3d[] Corners;

        /// <summary>
        /// Node has no subnodes.
        /// </summary>
        [JsonIgnore]
        public bool IsLeaf => SubnodeIds == null;

        /// <summary>
        /// Node has subnodes.
        /// </summary>
        [JsonIgnore]
        public bool IsNotLeaf => SubnodeIds != null;
        
        /// <summary>
        /// Gets whether this node is centered at the origin.
        /// </summary>
        [JsonIgnore]
        public bool IsCenteredAtOrigin => Cell.IsCenteredAtOrigin;

        /// <summary>
        /// Gets number of subnodes.
        /// </summary>
        [JsonIgnore]
        public int SubnodeCount => SubnodeIds == null ? 0 : SubnodeIds.Count(x => x != null);

        /// <summary>
        /// Bitmask indicating which subnodes exist (0 means leaf, 255 means all 8 subnodes).
        /// </summary>
        [JsonIgnore]
        public byte SubnodeMask => SubnodeIds == null
            ? (byte)0
            : (byte)(
              (SubnodeIds[0].HasValue ? 0b00000001 : 0  ) |
              (SubnodeIds[1].HasValue ? 0b00000010 : 0  ) |
              (SubnodeIds[2].HasValue ? 0b00000100 : 0  ) |
              (SubnodeIds[3].HasValue ? 0b00001000 : 0  ) |
              (SubnodeIds[4].HasValue ? 0b00010000 : 0  ) |
              (SubnodeIds[5].HasValue ? 0b00100000 : 0  ) |
              (SubnodeIds[6].HasValue ? 0b01000000 : 0  ) |
              (SubnodeIds[7].HasValue ? 0b10000000 : 0  ))
            ;

        /// <summary>
        /// Bitmask indicating which attributes exist (attribute flags or'ed together).
        /// </summary>
        [JsonIgnore]
        public uint AttributeMask
        {
            get
            {
                var mask = 0u;
                foreach (var key in Attributes.Keys) mask |= key;
                return mask;
            }
        }

        #endregion

        #region Counts (optionally traversing out-of-core nodes)

        /// <summary>
        /// Total number of nodes.
        /// </summary>
        public long CountNodes(bool outOfCore)
        {
            var count = 1L;
            if (Subnodes != null)
            {
                if (outOfCore)
                {
                    for (var i = 0; i < 8; i++)
                    {
                        var n = Subnodes[i];
                        if (n != null) count += n.Value.CountNodes(outOfCore);
                    }
                }
                else
                {
                    for (var i = 0; i < 8; i++)
                    {
                        var n = Subnodes[i];
                        if (n != null)
                        {
                            if (n.TryGetValue(out PointSetNode node)) count += node.CountNodes(outOfCore);
                        }
                    }
                }
            }
            return count;
        }

        /// <summary>
        /// Number of inner nodes.
        /// </summary>
        public long CountInnerNodes(bool outOfCore)
        {
            long count = 0;
            if (Subnodes != null)
            {
                if (outOfCore)
                {
                    for (var i = 0; i < 8; i++)
                    {
                        var n = Subnodes[i];
                        if (n != null) count += n.Value.CountInnerNodes(outOfCore);
                    }
                }
                else
                {
                    for (var i = 0; i < 8; i++)
                    {
                        var n = Subnodes[i];
                        if (n != null)
                        {
                            if (n.TryGetValue(out PointSetNode node)) count += node.CountInnerNodes(outOfCore);
                        }
                    }
                }
            }
            return count;
        }

        /// <summary>
        /// Number of leaf nodes.
        /// </summary>
        public long CountLeafNodes(bool outOfCore)
        {
            if (Subnodes == null) return 1;

            var count = 0L;
            if (outOfCore)
            {
                for (var i = 0; i < 8; i++)
                {
                    var n = Subnodes[i];
                    if (n != null) count += n.Value.CountLeafNodes(outOfCore);
                }
            }
            else
            {
                for (var i = 0; i < 8; i++)
                {
                    var n = Subnodes[i];
                    if (n != null)
                    {
                        if (n.TryGetValue(out PointSetNode node)) count += node.CountLeafNodes(outOfCore);
                    }
                }
            }
            return count;
        }

        /// <summary>
        /// Gets minimum point count of leaf nodes.
        /// </summary>
        public long GetMinimumLeafPointCount(bool outOfCore)
        {
            var min = long.MaxValue;
            if (Subnodes != null)
            {
                if (outOfCore)
                {
                    for (var i = 0; i < 8; i++)
                    {
                        var n = Subnodes[i];
                        if (n != null)
                        {
                            var x = n.Value.GetMinimumLeafPointCount(outOfCore);
                            if (x < min) min = x;
                        }
                    }
                }
                else
                {
                    for (var i = 0; i < 8; i++)
                    {
                        var n = Subnodes[i];
                        if (n != null)
                        {
                            if (n.TryGetValue(out PointSetNode node))
                            {
                                var x = node.GetMinimumLeafPointCount(outOfCore);
                                if (x < min) min = x;
                            }
                        }
                    }
                }
            }
            return min;
        }

        /// <summary>
        /// Gets maximum point count of leaf nodes.
        /// </summary>
        public long GetMaximumLeafPointCount(bool outOfCore)
        {
            var max = long.MinValue;
            if (Subnodes != null)
            {
                if (outOfCore)
                {
                    for (var i = 0; i < 8; i++)
                    {
                        var n = Subnodes[i];
                        if (n != null)
                        {
                            var x = n.Value.GetMinimumLeafPointCount(outOfCore);
                            if (x > max) max = x;
                        }
                    }
                }
                else
                {
                    for (var i = 0; i < 8; i++)
                    {
                        var n = Subnodes[i];
                        if (n != null)
                        {
                            if (n.TryGetValue(out PointSetNode node))
                            {
                                var x = node.GetMinimumLeafPointCount(outOfCore);
                                if (x > max) max = x;
                            }
                        }
                    }
                }
            }
            return max;
        }

        /// <summary>
        /// Gets average point count of leaf nodes.
        /// </summary>
        public double GetAverageLeafPointCount(bool outOfCore)
        {
            return PointCountTree / (double)CountNodes(outOfCore);
        }

        /// <summary>
        /// Depth of tree (minimum).
        /// </summary>
        public int GetMinimumTreeDepth(bool outOfCore)
        {
            if (Subnodes == null) return 1;

            var min = int.MaxValue;

            if (outOfCore)
            {
                for (var i = 0; i < 8; i++)
                {
                    var n = Subnodes[i];
                    if (n != null)
                    {
                        var x = n.Value.GetMinimumTreeDepth(outOfCore);
                        if (x < min) min = x;
                    }
                }
            }
            else
            {
                for (var i = 0; i < 8; i++)
                {
                    var n = Subnodes[i];
                    if (n != null)
                    {
                        if (n.TryGetValue(out PointSetNode node))
                        {
                            var x = node.GetMinimumTreeDepth(outOfCore);
                            if (x < min) min = x;
                        }
                    }
                }
            }
            return 1 + (min != int.MaxValue ? min : 0);
        }

        /// <summary>
        /// Depth of tree (maximum).
        /// </summary>
        public int GetMaximiumTreeDepth(bool outOfCore)
        {
            if (Subnodes == null) return 1;

            var max = 0;

            if (outOfCore)
            {
                for (var i = 0; i < 8; i++)
                {
                    var n = Subnodes[i];
                    if (n != null)
                    {
                        var x = n.Value.GetMaximiumTreeDepth(outOfCore);
                        if (x > max) max = x;
                    }
                }
            }
            else
            {
                for (var i = 0; i < 8; i++)
                {
                    var n = Subnodes[i];
                    if (n != null)
                    {
                        if (n.TryGetValue(out PointSetNode node))
                        {
                            var x = node.GetMaximiumTreeDepth(outOfCore);
                            if (x > max) max = x;
                        }
                    }
                }
            }
            return 1 + max;
        }

        /// <summary>
        /// Depth of tree (average).
        /// </summary>
        public double GetAverageTreeDepth(bool outOfCore)
        {
            long sum = 0, count = 0;
            GetAverageTreeDepth(outOfCore, 1, ref sum, ref count);
            return sum / (double)count;
        }
        private void GetAverageTreeDepth(bool outOfCore, int depth, ref long sum, ref long count)
        {
            if (Subnodes == null)
            {
                sum += depth; count++;
                return;
            }

            ++depth;

            if (outOfCore)
            {
                for (var i = 0; i < 8; i++)
                {
                    var n = Subnodes[i];
                    if (n != null) n.Value.GetAverageTreeDepth(outOfCore, depth, ref sum, ref count);
                }
            }
            else
            {
                for (var i = 0; i < 8; i++)
                {
                    var n = Subnodes[i];
                    if (n != null)
                    {
                        if (n.TryGetValue(out PointSetNode node)) node.GetAverageTreeDepth(outOfCore, depth, ref sum, ref count);
                    }
                }
            }
        }

        #endregion

        #region ForEach (optionally traversing out-of-core nodes) 

        /// <summary>
        /// Calls action for each node in this tree.
        /// </summary>
        public void ForEachNode(bool outOfCore, Action<PointSetNode> action)
        {
            action(this);

            if (Subnodes == null) return;
            
            if (outOfCore)
            {
                for (var i = 0; i < 8; i++)
                {
                    Subnodes[i]?.Value.ForEachNode(outOfCore, action);
                }
            }
            else
            {
                for (var i = 0; i < 8; i++)
                {
                    var n = Subnodes[i];
                    if (n != null)
                    {
                        if (n.TryGetValue(out PointSetNode node)) node.ForEachNode(outOfCore, action);
                    }
                }
            }
        }

        /// <summary>
        /// Calls action for each (node, fullyInside) in this pointset, that is intersecting the given hull.
        /// </summary>
        public void ForEachIntersectingNode(bool outOfCore, Hull3d hull, bool doNotTraverseSubnodesWhenFullyInside,
            Action<PointSetNode, bool> action, CancellationToken ct = default(CancellationToken))
        {
            ct.ThrowIfCancellationRequested();

            for (var i = 0; i < hull.PlaneCount; i++)
            {
                if (!IntersectsNegativeHalfSpace(hull.PlaneArray[i])) return;
            }

            bool fullyInside = true;
            for (var i = 0; i < hull.PlaneCount; i++)
            {
                if (!InsideNegativeHalfSpace(hull.PlaneArray[i]))
                {
                    fullyInside = false;
                    break;
                }
            }

            action(this, fullyInside);

            if (fullyInside && doNotTraverseSubnodesWhenFullyInside) return;

            if (Subnodes == null) return;
            
            if (outOfCore)
            {
                for (var i = 0; i < 8; i++)
                {
                    var n = Subnodes[i];
                    if (n != null)
                    {
                        n.Value.ForEachIntersectingNode(outOfCore, hull, doNotTraverseSubnodesWhenFullyInside, action, ct);
                    }
                }
            }
            else
            {
                for (var i = 0; i < 8; i++)
                {
                    var n = Subnodes[i];
                    if (n != null)
                    {
                        if (n.TryGetValue(out PointSetNode node))
                        {
                            node.ForEachIntersectingNode(outOfCore, hull, doNotTraverseSubnodesWhenFullyInside, action, ct);
                        }
                    }
                }
            }
        }

        #endregion

        #region Immutable updates (With...)

        /// <summary>
        /// Makes inner node from leaf node.
        /// Removes local points and attaches given subnodes.
        /// </summary>
        internal PointSetNode ToInnerNode(PointSetNode[] subnodes)
        {
            if (subnodes == null) throw new ArgumentNullException(nameof(subnodes));
            if (IsNotLeaf) throw new InvalidOperationException();

            var pointCountTree = subnodes.Sum(x => x?.PointCountTree);
            return new PointSetNode(Guid.NewGuid(), Cell, pointCountTree.Value,
                null, null, null, null, null, null,
                LodPositionsId, LodColorsId, LodKdTreeId, LodNormalsId, LodIntensitiesId, LodClassificationsId,
                subnodes.Map(x => x?.Id), Storage, true
                );
        }

        /// <summary>
        /// Replaces subnodes.
        /// </summary>
        internal PointSetNode WithSubNodes(PointSetNode[] subnodes)
        {
            if (subnodes == null) throw new ArgumentNullException(nameof(subnodes));
            if (IsLeaf) throw new InvalidOperationException();

            var pointCountTree = subnodes.Sum(x => x?.PointCountTree);
            return new PointSetNode(Guid.NewGuid(), Cell, pointCountTree.Value,
                null, null, null, null, null, null,
                LodPositionsId, LodColorsId, LodKdTreeId, LodNormalsId, LodIntensitiesId, LodClassificationsId,
                subnodes.Map(x => x?.Id), Storage, true
                );
        }

        /// <summary>
        /// Makes node with LoD data from inner node.
        /// </summary>
        internal PointSetNode WithLod(Guid? lodPsId, Guid? lodCsId, Guid? lodNsId, Guid? lodIsId, Guid? lodKdId, Guid? lodKsId, PointSetNode[] subnodes)
        {
            if (IsLeaf) throw new InvalidOperationException();
            if (subnodes == null) throw new InvalidOperationException();
            var pointCountTree = subnodes.Sum(n => n != null ? n.PointCountTree : 0);
            return new PointSetNode(Guid.NewGuid(),
                Cell, pointCountTree,
                null, null, null, null, null, null,
                lodPsId, lodCsId, lodKdId, lodNsId, lodIsId, lodKsId,
                subnodes?.Map(x => x?.Id), Storage, true
                );
        }

        /// <summary>
        /// Makes node with LoD data from leaf node.
        /// </summary>
        internal PointSetNode WithLod()
        {
            if (IsNotLeaf) throw new InvalidOperationException();
            return new PointSetNode(Guid.NewGuid(), Cell, PointCountTree,
                PositionsId, ColorsId, KdTreeId, NormalsId, IntensitiesId, ClassificationsId,
                PositionsId, ColorsId, KdTreeId, NormalsId, IntensitiesId, ClassificationsId,
                SubnodeIds, Storage, true
                );
        }

        /// <summary>
        /// Returns new leaf node with Normals data added.
        /// </summary>
        public PointSetNode WithNormals(Guid? nsId)
        {
            if (IsNotLeaf) throw new InvalidOperationException("Only leaf nodes can have Normals. Try WithLodNormals instead.");
            return new PointSetNode(Guid.NewGuid(),
                Cell, PointCountTree,
                PositionsId, ColorsId, KdTreeId, nsId, IntensitiesId, ClassificationsId,
                LodPositionsId, LodColorsId, LodKdTreeId, LodNormalsId, LodIntensitiesId, LodClassificationsId,
                SubnodeIds, Storage, true
                );
        }

        /// <summary>
        /// Returns new inner node with LodNormals data added.
        /// </summary>
        public PointSetNode WithLodNormals(Guid? lodNsId, PointSetNode[] subnodes)
        {
            //if (IsLeaf) throw new InvalidOperationException("Only inner nodes can have LodNormals. Try WithNormals instead.");
            return new PointSetNode(Guid.NewGuid(),
                Cell, PointCountTree,
                PositionsId, ColorsId, KdTreeId, NormalsId, IntensitiesId, ClassificationsId,
                LodPositionsId, LodColorsId, LodKdTreeId, lodNsId, LodIntensitiesId, LodClassificationsId,
                subnodes?.Map(x => x?.Id), Storage, true
                );
        }

        #endregion

        #region Intersections, inside/outside, ...

        /// <summary>
        /// Index of subnode for given point.
        /// </summary>
        [MethodImpl(MethodImplOptions.AggressiveInlining)]
        public int GetSubIndex(V3d p)
        {
            var i = 0;
            if (p.X > Center.X) i = 1;
            if (p.Y > Center.Y) i += 2;
            if (p.Z > Center.Z) i += 4;
            return i;
        }

        /// <summary>
        /// Returns true if this node intersects the positive halfspace defined by given plane.
        /// </summary>
        public bool IntersectsPositiveHalfSpace(Plane3d plane)
        {
            for (var i = 0; i < 8; i++)
            {
                if (plane.Height(Corners[i]) > 0) return true;
            }
            return false;
        }

        /// <summary>
        /// Returns true if this node intersects the negative halfspace defined by given plane.
        /// </summary>
        public bool IntersectsNegativeHalfSpace(Plane3d plane)
        {
            for (var i = 0; i < 8; i++)
            {
                if (plane.Height(Corners[i]) < 0) return true;
            }
            return false;
        }

        /// <summary>
        /// Returns true if this node is fully inside the positive halfspace defined by given plane.
        /// </summary>
        [MethodImpl(MethodImplOptions.AggressiveInlining)]
        public bool InsidePositiveHalfSpace(Plane3d plane)
        {
            BoundingBox.GetMinMaxInDirection(plane.Normal, out V3d min, out V3d max);
            return plane.Height(min) > 0;
        }

        /// <summary>
        /// Returns true if this node is fully inside the negative halfspace defined by given plane.
        /// </summary>
        [MethodImpl(MethodImplOptions.AggressiveInlining)]
        public bool InsideNegativeHalfSpace(Plane3d plane)
        {
            BoundingBox.GetMinMaxInDirection(-plane.Normal, out V3d min, out V3d max);
            return plane.Height(min) < 0;
        }

        #endregion
    }
}<|MERGE_RESOLUTION|>--- conflicted
+++ resolved
@@ -31,33 +31,20 @@
     /// </summary>
     public class PointSetNode
     {
-<<<<<<< HEAD
-        private const uint C_POSITIONS = 1;
-        private const uint C_COLORS = 2;
-        private const uint C_NORMALS = 4;
-        private const uint C_INTENSITIES = 8;
-        private const uint C_KDTREE = 16;
-        private const uint C_LOD_POSITIONS = 32;
-        private const uint C_LOD_COLORS = 64;
-        private const uint C_LOD_NORMALS = 128;
-        private const uint C_LOD_INTENSITIES = 256;
-        private const uint C_LOD_KDTREE = 512;
-        private const uint C_CLASSIFICATIONS = 1024;
-        private const uint C_LOD_CLASSIFICATIONS = 2048;
-        private const int C_ATTRIBUTE_COUNT = 12;
-=======
-        private const uint C_POSITIONS          = 1 << 0;
-        private const uint C_COLORS             = 1 << 1;
-        private const uint C_NORMALS            = 1 << 2;
-        private const uint C_INTENSITIES        = 1 << 3;
-        private const uint C_KDTREE             = 1 << 4;
-        private const uint C_LOD_POSITIONS      = 1 << 5;
-        private const uint C_LOD_COLORS         = 1 << 6;
-        private const uint C_LOD_NORMALS        = 1 << 7;
-        private const uint C_LOD_INTENSITIES    = 1 << 8;
-        private const uint C_LOD_KDTREE         = 1 << 9;
-        private const int  C_ATTRIBUTE_COUNT    = 10;
->>>>>>> cd7aaf57
+        private const uint C_POSITIONS              = 1 <<  0;
+        private const uint C_COLORS                 = 1 <<  1;
+        private const uint C_NORMALS                = 1 <<  2;
+        private const uint C_INTENSITIES            = 1 <<  3;
+        private const uint C_KDTREE                 = 1 <<  4;
+        private const uint C_LOD_POSITIONS          = 1 <<  5;
+        private const uint C_LOD_COLORS             = 1 <<  6;
+        private const uint C_LOD_NORMALS            = 1 <<  7;
+        private const uint C_LOD_INTENSITIES        = 1 <<  8;
+        private const uint C_LOD_KDTREE             = 1 <<  9;
+        private const uint C_CLASSIFICATIONS        = 1 << 10;
+        private const uint C_LOD_CLASSIFICATIONS    = 1 << 11;
+
+        private const int  C_ATTRIBUTE_COUNT        =      12;
 
         #region Construction
         
