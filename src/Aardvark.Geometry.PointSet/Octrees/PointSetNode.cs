--- conflicted
+++ resolved
@@ -281,11 +281,7 @@
             return new PointSetNode(
                 id, cellIndex, pointCountTree,
                 psId, csId, kdId, nsId, isId,
-<<<<<<< HEAD
-                lodPsId, lodCsId, lodKdId, lodNsId, lodNsId,
-=======
                 lodPsId, lodCsId, lodKdId, lodNsId, lodIsId,
->>>>>>> c0b37194
                 subcellIds,
                 storage, false
                 );
