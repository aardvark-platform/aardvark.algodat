﻿/*
    Copyright (C) 2006-2018. Aardvark Platform Team. http://github.com/aardvark-platform.
    This program is free software: you can redistribute it and/or modify
    it under the terms of the GNU Affero General Public License as published by
    the Free Software Foundation, either version 3 of the License, or
    (at your option) any later version.
    This program is distributed in the hope that it will be useful,
    but WITHOUT ANY WARRANTY; without even the implied warranty of
    MERCHANTABILITY or FITNESS FOR A PARTICULAR PURPOSE.  See the
    GNU Affero General Public License for more details.
    You should have received a copy of the GNU Affero General Public License
    along with this program.  If not, see <http://www.gnu.org/licenses/>.
*/
using Aardvark.Base;
using Aardvark.Data.Points;
using System;
using System.Collections.Generic;
using System.Linq;
using System.Threading;

namespace Aardvark.Geometry.Points
{
    /// <summary>
    /// </summary>
    public static partial class ImportExtensions
    {
        /// <summary>
        /// Maps a sequence of point chunks to point sets, which are then reduced to one single point set.
        /// </summary>
        public static PointSet MapReduce(this IEnumerable<Chunk> chunks, ImportConfig config)
        {
            var totalChunkCount = 0;
            var totalPointCountInChunks = 0L;
            Action<double> progress = x => config.ProgressCallback(x * 0.5);
            
            #region MAP: create one PointSet for each chunk

            var pointsets = chunks
                .MapParallel((chunk, ct2) =>
                {
                    Interlocked.Add(ref totalPointCountInChunks, chunk.Count);
                    progress(1.0 - 1.0 / Interlocked.Increment(ref totalChunkCount));

                    var builder = InMemoryPointSet.Build(chunk, config.OctreeSplitLimit);
                    var root = builder.ToPointSetNode(config.Storage, ct: ct2);
                    var id = $"Aardvark.Geometry.PointSet.{Guid.NewGuid()}.json";
                    var pointSet = new PointSet(config.Storage, id, root.Id, config.OctreeSplitLimit);
                    
                    return pointSet;
                },
                config.MaxDegreeOfParallelism, null, config.CancellationToken
                )
                .ToList()
                ;
            ;

            if (config.Verbose)
            {
                Console.WriteLine($"[MapReduce] pointsets              : {pointsets.Count}");
                Console.WriteLine($"[MapReduce] totalPointCountInChunks: {totalPointCountInChunks}");
            }

            #endregion

            #region REDUCE: pairwise octree merge until a single (final) octree remains

            progress = x => config.ProgressCallback(0.5 + x * 0.5);
            var i = 0;

            var totalPointsToMerge = pointsets.Sum(x => x.PointCount);
            if (config.Verbose) Console.WriteLine($"[MapReduce] totalPointsToMerge: {totalPointsToMerge}");

            var totalPointSetsCount = pointsets.Count;
            if (totalPointSetsCount == 0)
            {
                var empty = new PointSet(config.Storage, config.Key ?? Guid.NewGuid().ToString());
                config.Storage.Add(config.Key, empty);
                return empty;
            }
            var final = pointsets.MapReduceParallel((first, second, ct2) =>
            {
                progress(Interlocked.Increment(ref i) / (double)totalPointSetsCount);
                var merged = first.Merge(second, ct2);
                config.Storage.Add(merged.Id, merged);
                if (config.Verbose) Console.WriteLine($"[MapReduce] merged "
<<<<<<< HEAD
                    + $"{formatCell(first.Octree.Value.Cell)} + {formatCell(second.Octree.Value.Cell)} -> {formatCell(merged.Octree.Value.Cell)} "
                    + $"({first.Octree.Value.PointCountTree:N0} + {second.Octree.Value.PointCountTree:N0} -> {merged.Octree.Value.PointCountTree:N0})"
=======
                    + $"{formatCell(first.Root.Value.Cell)} + {formatCell(second.Root.Value.Cell)} -> {formatCell(merged.Root.Value.Cell)} "
                    + $"({first.Root.Value.PointCountTree:N0} + {second.Root.Value.PointCountTree:N0} -> {merged.Root.Value.PointCountTree:N0})"
>>>>>>> 0871917e
                    );

                if (merged.Octree.Value.PointCountTree == 0) throw new InvalidOperationException();

                return merged;
            },
            config.MaxDegreeOfParallelism
            );
            if (config.Verbose)
            {
                Console.WriteLine($"[MapReduce] everything merged");
            }

            config.CancellationToken.ThrowIfCancellationRequested();

            #endregion

            config.Storage.Add(config.Key, final);
            config.ProgressCallback(1.0);
            return final;

            string formatCell(Cell c) => c.IsCenteredAtOrigin ? $"[centered, {c.Exponent}]" : c.ToString();
        }
    }
}<|MERGE_RESOLUTION|>--- conflicted
+++ resolved
@@ -83,13 +83,8 @@
                 var merged = first.Merge(second, ct2);
                 config.Storage.Add(merged.Id, merged);
                 if (config.Verbose) Console.WriteLine($"[MapReduce] merged "
-<<<<<<< HEAD
                     + $"{formatCell(first.Octree.Value.Cell)} + {formatCell(second.Octree.Value.Cell)} -> {formatCell(merged.Octree.Value.Cell)} "
                     + $"({first.Octree.Value.PointCountTree:N0} + {second.Octree.Value.PointCountTree:N0} -> {merged.Octree.Value.PointCountTree:N0})"
-=======
-                    + $"{formatCell(first.Root.Value.Cell)} + {formatCell(second.Root.Value.Cell)} -> {formatCell(merged.Root.Value.Cell)} "
-                    + $"({first.Root.Value.PointCountTree:N0} + {second.Root.Value.PointCountTree:N0} -> {merged.Root.Value.PointCountTree:N0})"
->>>>>>> 0871917e
                     );
 
                 if (merged.Octree.Value.PointCountTree == 0) throw new InvalidOperationException();
