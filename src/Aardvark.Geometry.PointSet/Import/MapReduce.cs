﻿/*
    Copyright (C) 2006-2018. Aardvark Platform Team. http://github.com/aardvark-platform.
    This program is free software: you can redistribute it and/or modify
    it under the terms of the GNU Affero General Public License as published by
    the Free Software Foundation, either version 3 of the License, or
    (at your option) any later version.
    This program is distributed in the hope that it will be useful,
    but WITHOUT ANY WARRANTY; without even the implied warranty of
    MERCHANTABILITY or FITNESS FOR A PARTICULAR PURPOSE.  See the
    GNU Affero General Public License for more details.
    You should have received a copy of the GNU Affero General Public License
    along with this program.  If not, see <http://www.gnu.org/licenses/>.
*/
using Aardvark.Base;
using Aardvark.Data.Points;
using System;
using System.Collections.Generic;
using System.Linq;
using System.Threading;

namespace Aardvark.Geometry.Points
{
    /// <summary>
    /// </summary>
    public static partial class ImportExtensions
    {
        /// <summary>
        /// Maps a sequence of point chunks to point sets, which are then reduced to one single point set.
        /// </summary>
        public static PointSet MapReduce(this IEnumerable<Chunk> chunks, ImportConfig config)
        {
            var totalChunkCount = 0;
            var totalPointCountInChunks = 0L;
            Action<double> progress = x => config.ProgressCallback(x * 0.5);
            
            #region MAP: create one PointSet for each chunk

            var pointsets = chunks
                .MapParallel((chunk, ct2) =>
                {
                    Interlocked.Add(ref totalPointCountInChunks, chunk.Count);
                    progress(Math.Sqrt(1.0 - 1.0 / Interlocked.Increment(ref totalChunkCount)));

                    var builder = InMemoryPointSet.Build(chunk, config.OctreeSplitLimit);
                    var root = builder.ToPointSetNode(config.Storage, ct: ct2);
                    var id = $"Aardvark.Geometry.PointSet.{Guid.NewGuid()}.json";
                    var pointSet = new PointSet(config.Storage, id, root.Id, config.OctreeSplitLimit);
                    
                    return pointSet;
                },
                config.MaxDegreeOfParallelism, null, config.CancellationToken
                )
                .ToList()
                ;
            ;

            if (config.Verbose)
            {
                Console.WriteLine($"[MapReduce] pointsets              : {pointsets.Count}");
                Console.WriteLine($"[MapReduce] totalPointCountInChunks: {totalPointCountInChunks}");
            }

            #endregion

            #region REDUCE: pairwise octree merge until a single (final) octree remains

            progress = x => config.ProgressCallback(0.5 + x * 0.5);
            var i = 0;
            var fractionalProgress = new Dictionary<int, double>();

            var totalPointsToMerge = pointsets.Sum(x => x.PointCount);
            if (config.Verbose) Console.WriteLine($"[MapReduce] totalPointsToMerge: {totalPointsToMerge}");

            var totalPointSetsCount = pointsets.Count;
            if (totalPointSetsCount == 0)
            {
                var empty = new PointSet(config.Storage, config.Key ?? Guid.NewGuid().ToString());
                config.Storage.Add(config.Key, empty);
                return empty;
            }

            var doneCount = 0;
            var parts = new HashSet<PointSet>(pointsets);
            var final = pointsets.MapReduceParallel((first, second, ct2) =>
            {
<<<<<<< HEAD
                progress(Interlocked.Increment(ref i) / (double)totalPointSetsCount);
                var merged = first.Merge(second, ct2);
                config.Storage.Add(merged.Id, merged);
=======
                lock (parts)
                {
                    if (!parts.Remove(first)) throw new InvalidOperationException("map reduce error");
                    if (!parts.Remove(second)) throw new InvalidOperationException("map reduce error");
                }
                
                var id = Interlocked.Increment(ref i);
                var firstPlusSecondPointCount = first.PointCount + second.PointCount;

                var lastN = 0L;
                var merged = first.Merge(second,
                    n =>
                    {
                        //Console.WriteLine($"[MERGE CALLBACK][{id}] {n:N0}");
                        if (n > lastN)
                        {
                            lastN = n;
                            var p = 0.0;
                            lock (fractionalProgress)
                            {
                                fractionalProgress[id] = n / (double)firstPlusSecondPointCount;
                                p = 1.0 / (totalPointSetsCount - (doneCount + fractionalProgress.Values.Sum()));
                            }
                            progress(p);
                        }
                    },
                    ct2
                    );

                lock (fractionalProgress)
                {
                    fractionalProgress.Remove(id);
                    Interlocked.Increment(ref doneCount);
                }

                //Console.WriteLine($"[MERGE CALLBACK][{id}] {(first.PointCount + second.PointCount) / (double)totalPointsToMerge,7:N3}");

                lock (parts)
                {
                    parts.Add(merged);
                }

                config.Storage.Add(merged.Id, merged, ct2);
>>>>>>> 7dfe9c21
                if (config.Verbose) Console.WriteLine($"[MapReduce] merged "
                    + $"{formatCell(first.Octree.Value.Cell)} + {formatCell(second.Octree.Value.Cell)} -> {formatCell(merged.Octree.Value.Cell)} "
                    + $"({first.Octree.Value.PointCountTree:N0} + {second.Octree.Value.PointCountTree:N0} -> {merged.Octree.Value.PointCountTree:N0})"
                    );

<<<<<<< HEAD
                if (merged.Octree.Value.PointCountTree == 0) throw new InvalidOperationException();

=======
                if (merged.Root.Value.PointCountTree == 0) throw new InvalidOperationException();
>>>>>>> 7dfe9c21
                return merged;
            },
            config.MaxDegreeOfParallelism
            );
            if (config.Verbose)
            {
                Console.WriteLine($"[MapReduce] everything merged");
            }

            config.CancellationToken.ThrowIfCancellationRequested();

            #endregion

            config.Storage.Add(config.Key, final);
            config.ProgressCallback(1.0);
            return final;

            string formatCell(Cell c) => c.IsCenteredAtOrigin ? $"[centered, {c.Exponent}]" : c.ToString();
        }
    }
}<|MERGE_RESOLUTION|>--- conflicted
+++ resolved
@@ -83,11 +83,6 @@
             var parts = new HashSet<PointSet>(pointsets);
             var final = pointsets.MapReduceParallel((first, second, ct2) =>
             {
-<<<<<<< HEAD
-                progress(Interlocked.Increment(ref i) / (double)totalPointSetsCount);
-                var merged = first.Merge(second, ct2);
-                config.Storage.Add(merged.Id, merged);
-=======
                 lock (parts)
                 {
                     if (!parts.Remove(first)) throw new InvalidOperationException("map reduce error");
@@ -130,19 +125,13 @@
                     parts.Add(merged);
                 }
 
-                config.Storage.Add(merged.Id, merged, ct2);
->>>>>>> 7dfe9c21
+                config.Storage.Add(merged.Id, merged);
                 if (config.Verbose) Console.WriteLine($"[MapReduce] merged "
                     + $"{formatCell(first.Octree.Value.Cell)} + {formatCell(second.Octree.Value.Cell)} -> {formatCell(merged.Octree.Value.Cell)} "
                     + $"({first.Octree.Value.PointCountTree:N0} + {second.Octree.Value.PointCountTree:N0} -> {merged.Octree.Value.PointCountTree:N0})"
                     );
 
-<<<<<<< HEAD
                 if (merged.Octree.Value.PointCountTree == 0) throw new InvalidOperationException();
-
-=======
-                if (merged.Root.Value.PointCountTree == 0) throw new InvalidOperationException();
->>>>>>> 7dfe9c21
                 return merged;
             },
             config.MaxDegreeOfParallelism
