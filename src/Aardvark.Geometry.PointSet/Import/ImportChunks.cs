﻿/*
    Copyright (C) 2006-2018. Aardvark Platform Team. http://github.com/aardvark-platform.
    This program is free software: you can redistribute it and/or modify
    it under the terms of the GNU Affero General Public License as published by
    the Free Software Foundation, either version 3 of the License, or
    (at your option) any later version.
    This program is distributed in the hope that it will be useful,
    but WITHOUT ANY WARRANTY; without even the implied warranty of
    MERCHANTABILITY or FITNESS FOR A PARTICULAR PURPOSE.  See the
    GNU Affero General Public License for more details.
    You should have received a copy of the GNU Affero General Public License
    along with this program.  If not, see <http://www.gnu.org/licenses/>.
*/
using Aardvark.Base;
using Aardvark.Data.Points;
using System;
using System.Collections.Generic;
using System.Linq;
using System.Threading;

namespace Aardvark.Geometry.Points
{
    /// <summary>
    /// Importers for various formats.
    /// </summary>
    public static partial class PointCloud
    {

        private static IEnumerable<Chunk> MergeSmall(int limit, IEnumerable<Chunk> input)
        {
            Chunk? current = null;
            foreach(var c in input)
            {
                if(c.Count < limit)
                {
                    if (current.HasValue) current = current.Value.Union(c);
                    else current = c;

                    if (current.Value.Count >= limit)
                    {
                        yield return current.Value;
                        current = null;
                    }

                }
                else
                {
                    yield return c;
                }
            }

            if (current.HasValue)
            {
                yield return current.Value;
                current = null;
            }
        }

        /// <summary>
        /// Imports single chunk.
        /// </summary>
        public static PointSet Chunks(Chunk chunk, ImportConfig config)
            => Chunks(new[] { chunk }, config);
        
        /// <summary>
        /// Imports sequence of chunks.
        /// </summary>
        public static PointSet Chunks(IEnumerable<Chunk> chunks, ImportConfig config)
        {
            chunks = MergeSmall(config.OctreeSplitLimit, chunks);


            config?.ProgressCallback(0.0);

            // optionally filter minDist
            if (config.MinDist > 0.0)
            {
                if (config.NormalizePointDensityGlobal)
                {
                    chunks = chunks.Select(x => x.ImmutableFilterMinDistByCell(new Cell(x.BoundingBox), config));
                }
                else
                {
                    chunks = chunks.Select(x => x.ImmutableFilterSequentialMinDistL1(config.MinDist));
                }
            }

            //Report.BeginTimed("unmix");
            //chunks = chunks.ImmutableUnmixOutOfCore(@"T:\tmp", 1, config);
            //Report.End();

            // optionally deduplicate points
            if (config.DeduplicateChunks)
            {
                chunks = chunks.Select(x => x.ImmutableDeduplicate());
            }

            // optionally reproject positions and/or estimate normals
            if (config.Reproject != null)
            {
                Chunk map(Chunk x, CancellationToken ct)
                {
                    if (config.Reproject != null)
                    {
                        var ps = config.Reproject(x.Positions);
                        x = x.WithPositions(ps);
                    }
<<<<<<< HEAD

                    //if (config.EstimateNormals != null)
                    //{
                    //    var ns = config.EstimateNormals(x.Positions);
                    //    x = x.WithNormals(ns);
                    //}

=======
>>>>>>> ff03ae2b
                    return x;
                }

                chunks = chunks.MapParallel(map, config.MaxDegreeOfParallelism, null, config.CancellationToken);
            }

            //var foo = chunks.ToArray();

            // reduce all chunks to single PointSet
            Report.BeginTimed("map/reduce");
            var final = chunks
                .MapReduce(config.WithRandomKey().WithProgressCallback(x => config.ProgressCallback(0.01 + x * 0.65)))
                ;
            Report.EndTimed();

<<<<<<< HEAD
            // create LOD data
            final = final.GenerateLod(config.WithRandomKey().WithProgressCallback(x => config.ProgressCallback(0.66 + x * 0.34)));
=======
            // optionally create LOD data
            Report.BeginTimed("generate lod");
            final = final.GenerateLod(config.WithRandomKey().WithProgressCallback(x => config.ProgressCallback(0.66 + x * 0.34)));
            Report.End();
>>>>>>> ff03ae2b

            // create final point set with specified key (or random key when no key is specified)
            var key = config.Key ?? Guid.NewGuid().ToString();
#pragma warning disable CS0618 // Type or member is obsolete
            final = new PointSet(config.Storage, key, final?.Root?.Value?.Id, config.OctreeSplitLimit);
#pragma warning restore CS0618 // Type or member is obsolete
            config.Storage.Add(key, final);

            return final;
        }
    }
}<|MERGE_RESOLUTION|>--- conflicted
+++ resolved
@@ -77,7 +77,7 @@
             {
                 if (config.NormalizePointDensityGlobal)
                 {
-                    chunks = chunks.Select(x => x.ImmutableFilterMinDistByCell(new Cell(x.BoundingBox), config));
+                    chunks = chunks.Select(x => x.ImmutableFilterMinDistByCell(new Cell(x.BoundingBox), config.ParseConfig));
                 }
                 else
                 {
@@ -105,7 +105,6 @@
                         var ps = config.Reproject(x.Positions);
                         x = x.WithPositions(ps);
                     }
-<<<<<<< HEAD
 
                     //if (config.EstimateNormals != null)
                     //{
@@ -113,8 +112,6 @@
                     //    x = x.WithNormals(ns);
                     //}
 
-=======
->>>>>>> ff03ae2b
                     return x;
                 }
 
@@ -130,15 +127,10 @@
                 ;
             Report.EndTimed();
 
-<<<<<<< HEAD
             // create LOD data
-            final = final.GenerateLod(config.WithRandomKey().WithProgressCallback(x => config.ProgressCallback(0.66 + x * 0.34)));
-=======
-            // optionally create LOD data
             Report.BeginTimed("generate lod");
             final = final.GenerateLod(config.WithRandomKey().WithProgressCallback(x => config.ProgressCallback(0.66 + x * 0.34)));
             Report.End();
->>>>>>> ff03ae2b
 
             // create final point set with specified key (or random key when no key is specified)
             var key = config.Key ?? Guid.NewGuid().ToString();
