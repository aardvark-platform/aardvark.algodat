﻿/*
    Copyright (C) 2006-2020. Aardvark Platform Team. http://github.com/aardvark-platform.
    This program is free software: you can redistribute it and/or modify
    it under the terms of the GNU Affero General Public License as published by
    the Free Software Foundation, either version 3 of the License, or
    (at your option) any later version.
    This program is distributed in the hope that it will be useful,
    but WITHOUT ANY WARRANTY; without even the implied warranty of
    MERCHANTABILITY or FITNESS FOR A PARTICULAR PURPOSE.  See the
    GNU Affero General Public License for more details.
    You should have received a copy of the GNU Affero General Public License
    along with this program.  If not, see <http://www.gnu.org/licenses/>.
*/
using Aardvark.Base;
using Aardvark.Base.Coder;
using Aardvark.Data;
using Aardvark.Data.Points;
using Newtonsoft.Json;
using Newtonsoft.Json.Linq;
using System;
using System.Collections.Generic;
using System.Collections.Immutable;
using System.IO;
using System.IO.Compression;
using System.Text;
using Uncodium.SimpleStore;

namespace Aardvark.Geometry.Points
{
    /// <summary></summary>
    public static class Codec
    {
        #region Generic

        /// <summary>V3f[] -> byte[]</summary>
        public static byte[] ArrayToBuffer<T>(T[] data, int elementSizeInBytes, Action<BinaryWriter, T> writeElement)
        {
            if (data == null) return null;
            var buffer = new byte[data.Length * elementSizeInBytes];
            using var ms = new MemoryStream(buffer);
            using var bw = new BinaryWriter(ms);
            for (var i = 0; i < data.Length; i++) writeElement(bw, data[i]);
            return buffer;
        }

        /// <summary>IList&lt;V3f&gt; -> byte[]</summary>
        public static byte[] ArrayToBuffer<T>(IList<T> data, int elementSizeInBytes, Action<BinaryWriter, T> writeElement)
        {
            if (data == null) return null;
            var buffer = new byte[data.Count * elementSizeInBytes];
            using var ms = new MemoryStream(buffer);
            using var bw = new BinaryWriter(ms);
            for (var i = 0; i < data.Count; i++) writeElement(bw, data[i]);
            return buffer;
        }

        /// <summary>byte[] -> T[]</summary>
        public static T[] BufferToArray<T>(byte[] buffer, int elementSizeInBytes, Func<BinaryReader, T> readElement)
        {
            if (buffer == null) return null;
            var data = new T[buffer.Length / elementSizeInBytes];
            using var ms = new MemoryStream(buffer);
            using var br = new BinaryReader(ms);
            for (var i = 0; i < data.Length; i++) data[i] = readElement(br);
            return data;
        }

        #endregion

        #region int[]

        /// <summary>int[] -> byte[]</summary>
        public static byte[] IntArrayToBuffer(int[] data)
            => ArrayToBuffer(data, sizeof(int), (bw, x) => bw.Write(x));

        /// <summary>byte[] -> int[]</summary>
        public static int[] BufferToIntArray(byte[] buffer)
            => BufferToArray(buffer, sizeof(int), br => br.ReadInt32());

        #endregion

        #region V3f[]

        /// <summary>V3f[] -> byte[]</summary>
        public static byte[] V3fArrayToBuffer(V3f[] data)
            => ArrayToBuffer(data, 12, (bw, x) => { bw.Write(x.X); bw.Write(x.Y); bw.Write(x.Z); });

        /// <summary>IList&lt;V3f[]&gt; -> byte[]</summary>
        public static byte[] V3fArrayToBuffer(IList<V3f> data)
            => ArrayToBuffer(data, 12, (bw, x) => { bw.Write(x.X); bw.Write(x.Y); bw.Write(x.Z); });

        /// <summary>byte[] -> V3f[]</summary>
        public static V3f[] BufferToV3fArray(byte[] buffer)
            => BufferToArray(buffer, 12, br => new V3f(br.ReadSingle(), br.ReadSingle(), br.ReadSingle()));

        #endregion

        #region V3d[]

        /// <summary>V3d[] -> byte[]</summary>
        public static byte[] V3dArrayToBuffer(V3d[] data)
            => ArrayToBuffer(data, 24, (bw, x) => { bw.Write(x.X); bw.Write(x.Y); bw.Write(x.Z); });
        
        /// <summary>byte[] -> V3d[]</summary>
        public static V3d[] BufferToV3dArray(byte[] buffer)
            => BufferToArray(buffer, 24, br => new V3d(br.ReadDouble(), br.ReadDouble(), br.ReadDouble()));

        #endregion

        #region C4b[]

        /// <summary>C4b[] -> byte[]</summary>
        public static byte[] C4bArrayToBuffer(C4b[] data)
        {
            if (data == null) return null;
            var buffer = new byte[data.Length * 4];
            using var ms = new MemoryStream(buffer);
            
            for (var i = 0; i < data.Length; i++)
            {
                ms.WriteByte(data[i].R); ms.WriteByte(data[i].G); ms.WriteByte(data[i].B); ms.WriteByte(data[i].A);
            }
            
            return buffer;
        }

        /// <summary>byte[] -> C4b[]</summary>
        public static C4b[] BufferToC4bArray(byte[] buffer)
        {
            if (buffer == null) return null;
            var data = new C4b[buffer.Length / 4];
            for (int i = 0, j = 0; i < data.Length; i++)
            {
                data[i] = new C4b(buffer[j++], buffer[j++], buffer[j++], buffer[j++]);
            }
            return data;
        }

        #endregion

        #region PointRkdTreeDData

        /// <summary>PointRkdTreeDData -> byte[]</summary>
        public static byte[] PointRkdTreeDDataToBuffer(PointRkdTreeDData data)
        {
            if (data == null) return null;
            var ms = new MemoryStream();
            using var coder = new BinaryWritingCoder(ms);
            object x = data; coder.Code(ref x);
            return ms.ToArray();
        }

        /// <summary>byte[] -> PointRkdTreeDData</summary>
        public static PointRkdTreeDData BufferToPointRkdTreeDData(byte[] buffer)
        {
            if (buffer == null) return null;
            using var ms = new MemoryStream(buffer);
            using var coder = new BinaryReadingCoder(ms);
            object o = null;
            coder.Code(ref o);
            return (PointRkdTreeDData)o;
        }

        #endregion

        #region PointRkdTreeFData

        /// <summary>PointRkdTreeDData -> byte[]</summary>
        public static byte[] PointRkdTreeFDataToBuffer(PointRkdTreeFData data)
        {
            if (data == null) return null;
            var ms = new MemoryStream();
            using var coder = new BinaryWritingCoder(ms);
            object x = data; coder.Code(ref x);
            return ms.ToArray();
        }

        /// <summary>byte[] -> PointRkdTreeDData</summary>
        public static PointRkdTreeFData BufferToPointRkdTreeFData(byte[] buffer)
        {
            if (buffer == null) return null;
            using var ms = new MemoryStream(buffer);
            using var coder = new BinaryReadingCoder(ms);
            object o = null;
            coder.Code(ref o);
            return (PointRkdTreeFData)o;
        }

        #endregion
    }

    /// <summary>
    /// </summary>
    public static class StorageExtensions
    {
        #region Stores

        /// <summary></summary>
        public static ImportConfig WithInMemoryStore(this ImportConfig self)
            => self.WithStorage(new SimpleMemoryStore().ToPointCloudStore(cache: default));
        
        /// <summary>
        /// Wraps Uncodium.ISimpleStore into Storage.
        /// </summary>
        public static Storage ToPointCloudStore(this ISimpleStore x, LruDictionary<string, object> cache) => new Storage(
            x.Add, x.Get, x.Remove, x.Dispose, x.Flush, cache
            );

        /// <summary>
        /// Wraps Uncodium.ISimpleStore into Storage with default 1GB cache.
        /// </summary>
        public static Storage ToPointCloudStore(this ISimpleStore x) => new Storage(
            x.Add, x.Get, x.Remove, x.Dispose, x.Flush, new LruDictionary<string, object>(1024 * 1024 * 1024)
            );

        #endregion

        #region Exists

        /// <summary>
        /// Returns if given key exists in store.
        /// </summary>
        public static bool Exists(this Storage storage, Guid key) => Exists(storage, key.ToString());

        /// <summary>
        /// Returns if given key exists in store.
        /// </summary>
        public static bool Exists(this Storage storage, string key) => storage.f_get(key) != null;

        #endregion
        
        #region byte[]

        /// <summary></summary>
        public static void Add(this Storage storage, Guid key, byte[] data) => Add(storage, key.ToString(), data);

        /// <summary></summary>
        public static void Add(this Storage storage, string key, byte[] data) => storage.f_add(key, data, () => data);

        /// <summary></summary>
        public static byte[] GetByteArray(this Storage storage, string key) => storage.f_get(key);

        /// <summary></summary>
        public static byte[] GetByteArray(this Storage storage, Guid key) => storage.f_get(key.ToString());

        /// <summary></summary>
        public static (bool, byte[]) TryGetByteArray(this Storage storage, string key)
        {
            var buffer = storage.f_get(key);
            return (buffer != null, buffer);
        }

        #endregion

        #region string/json

        /// <summary></summary>
        public static void Add(this Storage storage, Guid key, string s)
            => Add(storage, key, Encoding.UTF8.GetBytes(s));

        /// <summary></summary>
        public static void Add(this Storage storage, string key, string s)
            => Add(storage, key, Encoding.UTF8.GetBytes(s));

        /// <summary></summary>
        public static void Add(this Storage storage, Guid key, JObject json)
            => Add(storage, key, Encoding.UTF8.GetBytes(json.ToString(Formatting.Indented)));

        /// <summary></summary>
        public static void Add(this Storage storage, string key, JObject json)
            => Add(storage, key, Encoding.UTF8.GetBytes(json.ToString(Formatting.Indented)));

        #endregion

        #region V3f[]

        /// <summary></summary>
        public static void Add(this Storage storage, Guid key, V3f[] data) => Add(storage, key.ToString(), data);
        
        /// <summary></summary>
        public static void Add(this Storage storage, Guid key, IList<V3f> data) => Add(storage, key.ToString(), data);

        /// <summary></summary>
        public static void Add(this Storage storage, string key, V3f[] data)
            => storage.f_add(key, data, () => Codec.V3fArrayToBuffer(data));
        
        /// <summary></summary>
        public static void Add(this Storage storage, string key, IList<V3f> data)
            => storage.f_add(key, data, () => Codec.V3fArrayToBuffer(data));

        /// <summary></summary>
        public static V3f[] GetV3fArray(this Storage storage, string key)
        {
            if (storage.HasCache && storage.Cache.TryGetValue(key, out object o)) return (V3f[])o;
            
            var buffer = storage.f_get(key);
            var data = Codec.BufferToV3fArray(buffer);
            
            if (data != null && storage.HasCache)
                storage.Cache.Add(key, data, buffer.Length, onRemove: default);

            return data;
        }

        /// <summary></summary>
        public static (bool, V3f[]) TryGetV3fArray(this Storage storage, string key)
        {
            if (storage.HasCache && storage.Cache.TryGetValue(key, out object o))
            {
                return (true, (V3f[])o);
            }
            else
            {
                return (false, default);
            }
        }

        #endregion

        #region int[]

        /// <summary></summary>
        public static void Add(this Storage storage, Guid key, int[] data) => Add(storage, key.ToString(), data);

        /// <summary></summary>
        public static void Add(this Storage storage, string key, int[] data)
            => storage.f_add(key, data, () => Codec.IntArrayToBuffer(data));

        /// <summary></summary>
        public static int[] GetIntArray(this Storage storage, string key)
        {
            if (storage.HasCache && storage.Cache.TryGetValue(key, out object o)) return (int[])o;

            var buffer = storage.f_get(key);
            var data = Codec.BufferToIntArray(buffer);

            if (data != null && storage.HasCache)
                storage.Cache.Add(key, data, buffer.Length, onRemove: default);

            return data;
        }

        /// <summary></summary>
        public static (bool, int[]) TryGetIntArray(this Storage storage, string key)
        {
            if (storage.HasCache && storage.Cache.TryGetValue(key, out object o))
            {
                return (true, (int[])o);
            }
            else
            {
                return (false, default);
            }
        }

        #endregion

        #region C4b[]

        /// <summary></summary>
        public static void Add(this Storage storage, Guid key, C4b[] data) => Add(storage, key.ToString(), data);

        /// <summary></summary>
        public static void Add(this Storage storage, string key, C4b[] data)
            => storage.f_add(key, data, () => Codec.C4bArrayToBuffer(data));

        /// <summary></summary>
        public static C4b[] GetC4bArray(this Storage storage, string key)
        {
            if (storage.HasCache && storage.Cache.TryGetValue(key, out object o)) return (C4b[])o;

            var buffer = storage.f_get(key);
            var data = Codec.BufferToC4bArray(buffer);

            if (data != null && storage.HasCache)
                storage.Cache.Add(key, data, buffer.Length, onRemove: default);

            return data;
        }

        /// <summary></summary>
        public static (bool, C4b[]) TryGetC4bArray(this Storage storage, string key)
        {
            if (storage.HasCache && storage.Cache.TryGetValue(key, out object o))
            {
                return (true, (C4b[])o);
            }
            else
            {
                return (false, default);
            }
        }

        #endregion

        #region PointRkdTreeDData

        ///// <summary></summary>
        //public static void Add(this Storage storage, Guid key, PointRkdTreeDData data) => Add(storage, key.ToString(), data);

        ///// <summary></summary>
        //public static void Add(this Storage storage, string key, PointRkdTreeDData data)
        //    => storage.f_add(key, data, () => Codec.PointRkdTreeDDataToBuffer(data));

        /// <summary></summary>
        public static PointRkdTreeDData GetPointRkdTreeDData(this Storage storage, string key)
        {
            if (storage.HasCache && storage.Cache.TryGetValue(key, out object o)) return (PointRkdTreeDData)o;
            
            var buffer = storage.f_get(key);
            if (buffer == null) return default;
            var data = Codec.BufferToPointRkdTreeDData(buffer);
            if (storage.HasCache) storage.Cache.Add(key, data, buffer.Length, onRemove: default);
            return data;
        }

        /// <summary></summary>
        public static (bool, PointRkdTreeDData) TryGetPointRkdTreeDData(this Storage storage, string key)
        {
            if (storage.HasCache && storage.Cache.TryGetValue(key, out object o))
            {
                return (true, (PointRkdTreeDData)o);
            }
            else
            {
                return (false, default);
            }
        }

        /// <summary>
        /// </summary>
        public static PointRkdTreeD<V3f[], V3f> GetKdTree(this Storage storage, string key, V3f[] positions)
            => new PointRkdTreeD<V3f[], V3f>(
                3, positions.Length, positions,
                (xs, i) => xs[(int)i], (v, i) => (float)v[i],
                (a, b) => Vec.Distance(a, b), (i, a, b) => b - a,
                (a, b, c) => Vec.DistanceToLine(a, b, c), (t,a,b) => Fun.Lerp((float)t,a,b), 1e-9,
                storage.GetPointRkdTreeDData(key)
                );

        #endregion

        #region PointRkdTreeFData

        /// <summary></summary>
        public static void Add(this Storage storage, Guid key, PointRkdTreeFData data) => Add(storage, key.ToString(), data);

        /// <summary></summary>
        public static void Add(this Storage storage, string key, PointRkdTreeFData data)
            => storage.f_add(key, data, () => Codec.PointRkdTreeFDataToBuffer(data));

        /// <summary></summary>
        public static PointRkdTreeFData GetPointRkdTreeFData(this Storage storage, string key)
        {
            if (storage.HasCache && storage.Cache.TryGetValue(key, out object o)) return (PointRkdTreeFData)o;

            var buffer = storage.f_get(key);
            if (buffer == null) return default;
            var data = Codec.BufferToPointRkdTreeFData(buffer);
            if (storage.HasCache) storage.Cache.Add(key, data, buffer.Length, onRemove: default);
            return data;
        }

        /// <summary></summary>
        public static PointRkdTreeFData GetPointRkdTreeFDataFromD(this Storage storage, string key)
        {
            if (storage.HasCache && storage.Cache.TryGetValue(key, out object o)) return (PointRkdTreeFData)o;

            var buffer = storage.f_get(key);
            if (buffer == null) return default;
            var data0 = Codec.BufferToPointRkdTreeDData(buffer);
            var data = new PointRkdTreeFData
            {
                AxisArray = data0.AxisArray,
                PermArray = data0.PermArray,
                RadiusArray = data0.RadiusArray.Map(x => (float)x)
            };
            if (storage.HasCache) storage.Cache.Add(key, data, buffer.Length, onRemove: default);
            return data;
        }

        /// <summary></summary>
        public static (bool, PointRkdTreeFData) TryGetPointRkdTreeFData(this Storage storage, string key)
        {
            if (storage.HasCache && storage.Cache.TryGetValue(key, out object o))
            {
                return (true, (PointRkdTreeFData)o);
            }
            else
            {
                return (false, default);
            }
        }

        /// <summary></summary>
        public static (bool, PointRkdTreeFData) TryGetPointRkdTreeFDataFromD(this Storage storage, string key)
        {
            if (storage.HasCache && storage.Cache.TryGetValue(key, out object o))
            {
                return (true, (PointRkdTreeFData)o);
            }
            else
            {
                return (false, default);
            }
        }

<<<<<<< HEAD
        /// <summary>
        /// </summary>
        public static PointRkdTreeF<V3f[], V3f> GetKdTreeF(this Storage storage, string key, V3f[] positions)
            => new PointRkdTreeF<V3f[], V3f>(
                3, positions.Length, positions,
                (xs, i) => xs[(int)i], (v, i) => (float)v[i],
                (a, b) => Vec.Distance(a, b), (i, a, b) => b - a,
                (a, b, c) => Vec.DistanceToLine(a, b, c), Fun.Lerp, 1e-6f,
                storage.GetPointRkdTreeFData(key)
                );

        /// <summary>
        /// </summary>
        public static (bool, PointRkdTreeF<V3f[], V3f>) TryGetKdTreeF(this Storage storage, string key, V3f[] positions)
        {
            if (storage.HasCache && storage.Cache.TryGetValue(key, out object o))
            {
                return (true, (PointRkdTreeF<V3f[], V3f>)o);
            }
            else
            {
                return (false, default);
            }
        }
=======
        ///// <summary>
        ///// </summary>
        //public static PointRkdTreeF<V3f[], V3f> GetKdTreeF(this Storage storage, string key, V3f[] positions)
        //    => new PointRkdTreeF<V3f[], V3f>(
        //        3, positions.Length, positions,
        //        (xs, i) => xs[(int)i], (v, i) => (float)v[i],
        //        (a, b) => V3f.Distance(a, b), (i, a, b) => b - a,
        //        (a, b, c) => VecFun.DistanceToLine(a, b, c), VecFun.Lerp, 1e-6f,
        //        storage.GetPointRkdTreeFData(key)
        //        );

        ///// <summary>
        ///// </summary>
        //public static (bool, PointRkdTreeF<V3f[], V3f>) TryGetKdTreeF(this Storage storage, string key, V3f[] positions)
        //{
        //    if (storage.HasCache && storage.Cache.TryGetValue(key, out object o))
        //    {
        //        return (true, (PointRkdTreeF<V3f[], V3f>)o);
        //    }
        //    else
        //    {
        //        return (false, default);
        //    }
        //}
>>>>>>> 8cdd7be9

        #endregion

        #region PointSet

        public static byte[] Encode(this PointSet self)
        {
            var json = self.ToJson().ToString();
            var buffer = Encoding.UTF8.GetBytes(json);
            return buffer;
        }

        /// <summary></summary>
        public static void Add(this Storage storage, string key, PointSet data)
        {
            storage.f_add(key, data, () => data.Encode());
        }
        /// <summary></summary>
        public static void Add(this Storage storage, Guid key, PointSet data)
            => Add(storage, key.ToString(), data);

        /// <summary></summary>
        public static PointSet GetPointSet(this Storage storage, string key)
        {
            if (storage.HasCache && storage.Cache.TryGetValue(key, out object o)) return (PointSet)o;

            var buffer = storage.f_get(key);
            if (buffer == null) return default;
            var json = JObject.Parse(Encoding.UTF8.GetString(buffer));
            var data = PointSet.Parse(json, storage);

            if (storage.HasCache) storage.Cache.Add(
                key, data, buffer.Length, onRemove: default
                );
            return data;
        }
        public static PointSet GetPointSet(this Storage storage, Guid key)
            => GetPointSet(storage, key.ToString());

        #endregion

        #region PointSetNode

        /// <summary></summary>
        public static void Add(this Storage storage, string key, PointSetNode data)
        {
            storage.f_add(key, data, () =>
            {
                if (key != data.Id.ToString()) throw new InvalidOperationException("Invariant b5b13ca6-0182-4e00-a7fe-41ccd9362beb.");
                return data.Encode();
            });
        }

        /// <summary></summary>
        public static void Add(this Storage storage, string key, IPointCloudNode data)
        {
            storage.f_add(key, data, () =>
            {
                if (key != data.Id.ToString()) throw new InvalidOperationException("Invariant a1e63dbc-6996-481e-996f-afdac047be0b.");
                return data.Encode();
            });
        }

        /// <summary></summary>
        public static IPointCloudNode GetPointCloudNode(this Storage storage, Guid key)
            => GetPointCloudNode(storage, key.ToString());

        /// <summary></summary>
        public static IPointCloudNode GetPointCloudNode(this Storage storage, string key)
        {
            if (key == null) return null;

            if (storage.HasCache && storage.Cache.TryGetValue(key, out object o))
            {
                if (o == null) return null;
                if (!(o is IPointCloudNode r)) throw new InvalidOperationException("Invariant d1cb769c-36b6-4374-8248-b8c1ca31d495. [GetPointCloudNode] Store key "+key+" is not IPointCloudNode.");
                return r;
            }

            var buffer = storage.f_get(key);
            if (buffer == null) return null;

            try
            {
                var guid = new Guid(buffer.TakeToArray(16));
                if (guid == Durable.Octree.Node.Id)
                {
                    var data = PointSetNode.Decode(storage, buffer);
                    if (key != data.Id.ToString()) throw new InvalidOperationException("Invariant 32554e4b-1e53-4e30-8b3c-c218c5b63c46.");

                    if (storage.HasCache) storage.Cache.Add(
                        key, data, buffer.Length, onRemove: default
                        );
                    return data;
                }
                else if(guid == FilteredNode.Defs.FilteredNode.Id)
                {
                    var fn = FilteredNode.Decode(storage, buffer);
                    if (key != fn.Id.ToString()) throw new InvalidOperationException("Invariant 14511080-b605-4f6b-ac49-2495899ccdec.");


                    if (storage.HasCache) storage.Cache.Add(
                        key, fn, buffer.Length, onRemove: default // what to add here?
                        );

                    return fn;
                }
                else
                {
                    return ObsoleteNodeParser.Parse(storage, buffer);
                }
            }
            catch //(Exception e)
            {
                //Report.Warn("Failed to decode PointSetNode. Maybe obsolete format?");
                //Report.Warn($"{e}");
                return ObsoleteNodeParser.Parse(storage, buffer);
            }
        }

        /// <summary></summary>
        public static (bool, IPointCloudNode) TryGetPointCloudNode(this Storage storage, string key)
        {
            if (storage.HasCache && storage.Cache.TryGetValue(key, out object o))
            {
                return (true, (PointSetNode)o);
            }
            else
            {
                try
                {
                    return (true, storage.GetPointCloudNode(key));
                }
                catch
                {
                    return (false, default);
                }
            }
        }

        #endregion

        #region Safe octree load

        /// <summary>
        /// Try to load PointSet or PointCloudNode with given key.
        /// Returns octree root node when found.
        /// </summary>
        public static bool TryGetOctree(this Storage storage, string key, out IPointCloudNode root)
        {
            var bs = storage.f_get.Invoke(key);
            if (bs != null)
            {
                try
                {
                    var ps = storage.GetPointSet(key);
                    root = ps.Root.Value;
                    return true;
                }
                catch
                {
                    try
                    {
                        root = storage.GetPointCloudNode(key);
                        return true;
                    }
                    catch (Exception en)
                    {
                        Report.Warn($"Invariant 70012c8d-b994-4ddf-adb6-a5481434561a. {en}.");
                        root = null;
                        return false;
                    }
                }
            }
            else
            {
                Report.Warn($"Key {key} does not exist in store. Invariant af97e19a-63e8-46ad-a752-fe1200828ced.");
                root = null;
                return false;
            }
        }

        #endregion

        #region Durable

        /// <summary>
        /// Binary encodes (and optionally gzips) a durable map with given definition from a sequence of key/value pairs.
        /// Entries are encoded in the same order as given by the data sequence.
        /// </summary>
        public static byte[] DurableEncode(this IEnumerable<KeyValuePair<Durable.Def, object>> data, Durable.Def def, bool gzipped)
        {
            if (data == null) throw new Exception("Invariant c61b7125-b523-4f19-8f51-5e8be5d06dde.");
            if (def == null) throw new Exception("Invariant a126aff5-8352-4e7c-9864-5459bbf0a5d6.");

            using var ms = new MemoryStream();
            using var zs = gzipped ? new GZipStream(ms, CompressionLevel.Optimal) : (Stream)ms;
            using var bw = new BinaryWriter(zs);
            Data.Codec.Serialize(bw, def, data);
            bw.Flush();
            var buffer = ms.ToArray();
            return buffer;
        }

        public static byte[] Add(this Storage storage, string key, Durable.Def def, IEnumerable<KeyValuePair<Durable.Def, object>> data, bool gzipped)
        {
            if (key == null) throw new Exception("Invariant 40e0143a-af01-4e77-b278-abb1a0c182f2.");
            if (def == null) throw new Exception("Invariant a7a6516e-e019-46ea-b7db-69b559a2aad4.");
            if (data == null) throw new Exception("Invariant ec5b1c03-d92c-4b2d-9b5c-a30f935369e5.");

            using var ms = new MemoryStream();
            using var zs = gzipped ? new GZipStream(ms, CompressionLevel.Optimal) : (Stream)ms;
            using var bw = new BinaryWriter(zs);
            Data.Codec.Serialize(bw, def, data);

            bw.Flush();
            var buffer = ms.ToArray();
            storage.Add(key, buffer);

            return buffer;
        }
        public static byte[] Add(this Storage storage, Guid key, Durable.Def def, ImmutableDictionary<Durable.Def, object> data, bool gzipped)
            => Add(storage, key.ToString(), def, data, gzipped);
        public static byte[] Add(this Storage storage, Guid key, Durable.Def def, IEnumerable<KeyValuePair<Durable.Def, object>> data, bool gzipped)
            => Add(storage, key.ToString(), def, data, gzipped);

        public static (Durable.Def, object) DurableDecode(this byte[] buffer)
            => Data.Codec.Deserialize(buffer);
        public static T DurableDecode<T>(this byte[] buffer)
            => (T)Data.Codec.Deserialize(buffer).Item2;

        public static (Durable.Def, object) GetDurable(this Storage storage, string key)
        {
            if (key == null) return (null, null);
            var buffer = storage.f_get(key);
            if (buffer == null) return (null, null);
            return Data.Codec.Deserialize(buffer);
        }
        public static (Durable.Def, object) GetDurable(this Storage storage, Guid key)
            => GetDurable(storage, key.ToString());

        #endregion
    }
}<|MERGE_RESOLUTION|>--- conflicted
+++ resolved
@@ -505,32 +505,6 @@
             }
         }
 
-<<<<<<< HEAD
-        /// <summary>
-        /// </summary>
-        public static PointRkdTreeF<V3f[], V3f> GetKdTreeF(this Storage storage, string key, V3f[] positions)
-            => new PointRkdTreeF<V3f[], V3f>(
-                3, positions.Length, positions,
-                (xs, i) => xs[(int)i], (v, i) => (float)v[i],
-                (a, b) => Vec.Distance(a, b), (i, a, b) => b - a,
-                (a, b, c) => Vec.DistanceToLine(a, b, c), Fun.Lerp, 1e-6f,
-                storage.GetPointRkdTreeFData(key)
-                );
-
-        /// <summary>
-        /// </summary>
-        public static (bool, PointRkdTreeF<V3f[], V3f>) TryGetKdTreeF(this Storage storage, string key, V3f[] positions)
-        {
-            if (storage.HasCache && storage.Cache.TryGetValue(key, out object o))
-            {
-                return (true, (PointRkdTreeF<V3f[], V3f>)o);
-            }
-            else
-            {
-                return (false, default);
-            }
-        }
-=======
         ///// <summary>
         ///// </summary>
         //public static PointRkdTreeF<V3f[], V3f> GetKdTreeF(this Storage storage, string key, V3f[] positions)
@@ -555,7 +529,6 @@
         //        return (false, default);
         //    }
         //}
->>>>>>> 8cdd7be9
 
         #endregion
 
