--- conflicted
+++ resolved
@@ -12,13 +12,7 @@
     along with this program.  If not, see <http://www.gnu.org/licenses/>.
 */
 
-<<<<<<< HEAD
-//#define BREAK_ON_RELOAD
-
-=======
->>>>>>> 0871917e
 using System;
-using System.Diagnostics;
 using System.Threading;
 
 namespace Aardvark.Geometry.Points
@@ -27,20 +21,6 @@
     /// </summary>
     public class PersistentRef<T> where T : class
     {
-<<<<<<< HEAD
-        private readonly Func<string, CancellationToken, T> f_get;
-        private WeakReference<T> m_value;
-#if BREAK_ON_RELOAD
-        private bool m_loadedOnce = false;
-#endif
-        /// <summary>
-        /// </summary>
-        public PersistentRef(string id, Func<string, CancellationToken, T> get, T cachedValue = null)
-        {
-            Id = id ?? throw new ArgumentNullException(nameof(id));
-            f_get = get ?? throw new ArgumentNullException(nameof(get));
-            if (cachedValue != null) m_value = new WeakReference<T>(cachedValue);
-=======
         private readonly Func<string, T> f_get;
         private readonly Func<string, (bool, T)> f_tryGet;
 
@@ -51,7 +31,6 @@
             Id = id ?? throw new ArgumentNullException(nameof(id));
             f_get = get ?? throw new ArgumentNullException(nameof(get));
             f_tryGet = tryGet ?? throw new ArgumentNullException(nameof(tryGet));
->>>>>>> 0871917e
         }
 
         /// <summary>
@@ -62,22 +41,11 @@
         /// </summary>
         public bool TryGetValue(out T value)
         {
-<<<<<<< HEAD
-            if (m_value != null && m_value.TryGetTarget(out T result)) return result;
-#if BREAK_ON_RELOAD
-            if (m_loadedOnce) Debugger.Break();
-            m_loadedOnce = true;
-#endif
-            result = f_get(Id, ct);
-            m_value = new WeakReference<T>(result);
-            return result;
-=======
             bool isSome = false;
             T x = default;
             (isSome, x) = f_tryGet(Id);
             value = x;
             return isSome;
->>>>>>> 0871917e
         }
 
         /// <summary>
