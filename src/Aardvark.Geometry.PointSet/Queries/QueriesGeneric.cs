--- conflicted
+++ resolved
@@ -53,43 +53,29 @@
                 {
                     if (node.HasPositions())
                     {
-<<<<<<< HEAD
-                        yield return new Chunk(node.GetPositionsAbsolute(), node.GetColors()?.Value, node.GetNormals()?.Value);
-=======
-                        yield return new Chunk(node.PositionsAbsolute, node.Colors?.Value, node.Normals?.Value, 
-                            node.Intensities?.Value, node.Classifications?.Value);
->>>>>>> 65227c36
+                        yield return new Chunk(node.GetPositionsAbsolute(), node.GetColors()?.Value, node.GetNormals()?.Value, 
+                            node.GetIntensities()?.Value, node.GetClassifications()?.Value);
                     }
                     else if (node.HasLodPositions())
                     {
-<<<<<<< HEAD
-                        yield return new Chunk(node.GetLodPositionsAbsolute(), node.GetLodColors()?.Value, node.GetLodNormals()?.Value);
-=======
-                        yield return new Chunk(node.LodPositionsAbsolute, node.LodColors?.Value, 
-                            node.LodNormals?.Value, node.LodIntensities?.Value, node.LodClassifications?.Value);
->>>>>>> 65227c36
+                        yield return new Chunk(node.GetLodPositionsAbsolute(), node.GetLodColors()?.Value, 
+                            node.GetLodNormals()?.Value, node.GetLodIntensities()?.Value, node.GetLodClassifications()?.Value);
                     }
                     yield break;
                 }
                 else // partially inside
                 {
-<<<<<<< HEAD
                     var psRaw = node.HasPositions() ? node.GetPositionsAbsolute() : node.GetLodPositionsAbsolute();
                     var csRaw = node.HasColors() ? node.GetColors()?.Value : node.GetLodColors()?.Value;
                     var nsRaw = node.HasNormals() ? node.GetNormals()?.Value : node.GetLodNormals()?.Value;
-=======
-                    var psRaw = node.HasPositions ? node.PositionsAbsolute : node.LodPositionsAbsolute;
-                    var csRaw = node.HasColors ? node.Colors?.Value : node.LodColors?.Value;
-                    var nsRaw = node.HasNormals ? node.Normals?.Value : node.LodNormals?.Value;
-                    var intsRaw = node.HasIntensities ? node.Intensities?.Value : node.LodIntensities?.Value;
-                    var clasRaw = node.HasClassifications ? node.Classifications?.Value : node.LodClassifications?.Value;
-
->>>>>>> 65227c36
+                    var jsRaw = node.HasIntensities() ? node.GetIntensities()?.Value : node.GetLodIntensities()?.Value;
+                    var ksRaw = node.HasClassifications() ? node.GetClassifications()?.Value : node.GetLodClassifications()?.Value;
+
                     var ps = new List<V3d>();
                     var cs = csRaw != null ? new List<C4b>() : null;
                     var ns = nsRaw != null ? new List<V3f>() : null;
-                    var ints = intsRaw != null ? new List<int>() : null;
-                    var clas = clasRaw != null ? new List<byte>() : null;
+                    var js = jsRaw != null ? new List<int>() : null;
+                    var ks = ksRaw != null ? new List<byte>() : null;
 
                     for (var i = 0; i < psRaw.Length; i++)
                     {
@@ -99,13 +85,13 @@
                             ps.Add(p);
                             if (csRaw != null) cs.Add(csRaw[i]);
                             if (nsRaw != null) ns.Add(nsRaw[i]);
-                            if (intsRaw != null) ints.Add(intsRaw[i]);
-                            if (clasRaw != null) clas.Add(clasRaw[i]);
+                            if (jsRaw != null) js.Add(jsRaw[i]);
+                            if (ksRaw != null) ks.Add(ksRaw[i]);
                         }
                     }
                     if (ps.Count > 0)
                     {
-                        yield return new Chunk(ps, cs, ns, ints, clas);
+                        yield return new Chunk(ps, cs, ns, js, ks);
                     }
                 }
             }
