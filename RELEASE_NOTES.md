### 5.3.0-prerelease008
<<<<<<< HEAD
- structured point clouds rendering (prerelease, for testing only)
=======
- fix part index handling in JoinNonOverlappingTrees (prerelease, for testing only)
>>>>>>> 2e027871

### 5.3.0-prerelease007
- structured point clouds query (prerelease, for testing only)

### 5.3.0-prerelease006
- structured point clouds delete (prerelease, for testing only)

### 5.3.0-prerelease005
- structured point clouds rendering (prerelease, for testing only)

### 5.3.0-prerelease004
- structured point clouds rendering (prerelease, for testing only)

### 5.3.0-prerelease003
- structured point clouds implementation (prerelease, for testing only)

### 5.3.0-prerelease002
- structured point clouds implementation (prerelease, for testing only)

### 5.3.0-prerelease001
- structured point clouds implementation (prerelease, for testing only)

### 5.2.27
- [LodTreeInstance] intersect view frustum depth range to -1 +1

### 5.2.26
- [LodTreeInstance] ShouldSplit vfc

### 5.2.25
- [E57 parser] do not transform normals if there are no normals
- 
### 5.2.24
- [E57 parser] transform normals if E57Data3D.Pose is defined

### 5.2.23
- [SimplePickTree] fixed attribute index

### 5.2.22
- add real root node to InlinedNodes to allow tools to access native octree

### 5.2.21
- [IPointCloudNode] DeleteWithClassification

### 5.2.20
- [SimplePickTree] SimplePickPoint records generic attributes

### 5.2.19
- update Aardvark.Base to 5.2.24
- Chunk.ToGenericChunk now forces arrays

### 5.2.18
- removed net70 references
    - System.Collections.Immutable ~> 6.0.0
    - System.Text.Json ~> 6.0.0

### 5.2.17
- update package dependencies and tools
- fix unit tests (mismatched property counts in Chunk no longer throw)

### 5.2.16
- removed unused code
- pointcloud import: gracefully fixing mismatched property counts

### 5.2.15
- fix exception in Queries.QueryCell
- Improve ray - polymesh intersection functions
  - renames TryGetRayIntersection() to Intersects()
  - adds explicit parameters for ray interval
  - adds more detailed comments
  - Fixes Intersects() for negative t values
  - see: https://github.com/aardvark-platform/aardvark.algodat/pull/24
- PolyMesh.Contains
- ray-polymesh intersections
- update to Aardvark.Rendering 5.3
- add missing Aardvark.Build references to fix assembly versions

### 5.2.14
- update packages (Aardvark.Data.Durable 0.3.8)
- fix various warnings

### 5.2.13
- StorageExtensions.UnGZip checks whether buffer is actually gzipped
- E57 checksum verification is now switched off by default;
  `E57.Chunks` and `E57ChunksFull` now have overloads to opt-in
- fix laszip parser for non-seekable streams

### 5.2.12
- update packages (especially Aardvark.Data.Durable 0.3.4)
- fix GenericChunk.NormalsSupportedDefs copy/paste bug

### 5.2.11
- GenericChunk.Subset is now public
- fix Laszip.Parser.ReadInfo (for LAS 1.4)

### 5.2.10
- LASzip importer now supports LAS 1.4
- fix GenericChunk.Empty
- add GenericChunk.Split

### 5.2.9
- fixed ConvertToInline:rescaleIntensities, which failed for empty cells

### 5.2.8
- [PointSet]added QueriesDirectedRay3d.cs

### 5.2.7
- updated dependency (SimpleStore)

### 5.2.6
- fix EnumerateOctreeInlined 
  - undefined behaviour if same enumerator was run multiple times in parallel
  - empty enumeration after first run (when run sequentially)
  - root node has been duplicated in some cases

### 5.2.5
- E57FileHeader: fix leaking file handle
  https://github.com/aardvark-platform/aardvark.algodat/pull/23
  https://github.com/aardvark-platform/aardvark.algodat/issues/22

### 5.2.4
- added Aardvark.Data.Wavefront
- ply importer: fixed intensity rescale
- ply importer: added support for per-vertex classification property ("scalar_Classification", "classification") and alpha color channel ("alpha")
- InlineNode now also handles classifications and intensities where intensities are converted from int32 to uint8
- fixed paket.template files 

### 5.2.3
- add PLY parser and ply point cloud importer 

### 5.2.2
- E57: add PointPropertySemantics.Classification (not part of E57 specification)
- ported C# code to latest language version

### 5.2.1
- tests: deterministic initialization of random generator
- fix problem with importing uint[] intensities in a .net-framework application,
  see https://github.com/vrvis/Vgm.Api/issues/32
- fix github workflows, dotnet-version 6.0.100 -> 6.0.103
- update net5.0 -> net6.0
- added net472 target to test project
- fix missing entry for FilterInsideConvexHulls3d in Filter.Deserialize
- add serialization tests for FilterHulls3d
- remove unused code from ObsoleteNodeParser.cs

### 5.2.0
- Updated to Aardvark 5.2

### 5.1.34
- [IPointCloudNode] FilterConvexHulls3d: polygon is CCW

### 5.1.33
- [IPointCloudNode] FilterConvexHulls3d: bugfixes, argument checks

### 5.1.32
- [IPointCloudNode] FilterConvexHulls3d

### 5.1.31
- [IPointCloudNode] FilterPrism3d

### 5.1.30
- [paket] Added missing entries in paket.references (System.Collections.Immutable, FShade)

### 5.1.29
- [PointTreeNode] Prevent reads from disposed store

### 5.1.28
- removed Newtonsoft.Json dependency

### 5.1.27
- restrict FSharp.Core to >= 5.0.0 lowest_matching: true
- update Uncodium.SimpleStore to 3.0.10

### 5.1.26
- more package updates

### 5.1.25
- ... and now also completed Martin's *Update to FSharp.Core >= 5.0.0* ;-)

### 5.1.24
- merged martin's branch (Update to FSharp.Core >= 5.0.0)

### 5.1.23
- e57: expose all available point properties (via E57.ChunksFull)
- e57: add support for reading per-point normals, which is an e57 extension
- laszip: synced Aardvark.Data.Points.LasZip project from original code base at https://github.com/stefanmaierhofer/LASzip
  parser now tries to recover colors which have not been normalized according to spec

### 5.1.22
- [ILodTreeNode] shouldSplit only inside ortho frustum 

### 5.1.21
- update dependencies

### 5.1.20
- merged inline fix

### 5.1.19
- enforcing more octree invariants (points on or near border)

### 5.1.18
- update Aardvark.Base 5.1.20
- fixed octree merge

### 5.1.17
- update Aardvark.Base to 5.1.19
  - fixes cell construction from boxes (a little more) introduced by log2int fix

### 5.1.16
- updated build script
- more twilight time calculations
- fixed intensity distribution of LightMeasurementData when importing LDTs with absolute measurements
- cleanup fix + validation
- PointSetNode: add support for Durable.Octree.Colors3b and Durable.Octree.Colors3bReference
  - if no C4b colors exists, then C3b colors will be used if available (on-the-fly conversion)
- paket update (to get rid of missing method exceptions)
- EnumerableExtensions.MapParallel no longer swallows exceptions
- update Aardvark.Base to 5.1.18
  - fixes cell construction from boxes introduced by log2int fix
### 5.1.15
- fixed `IPointCloudNode.ConvertToInline(...)`,
  which failed to include subnode-ids for inner nodes in the non-collapse case

### 5.1.14
- updated aardvark libraries (base 5.1.12, rendering 5.1.14)
- improved clustering performance using ValuesWithKeyEnumerator
- added typed PlaneEpsilonClustering version

### 5.1.12
- fix EnumerateOctreeInlined (subnode guids of inlined inner nodes may be dropped in some cases)

### 5.1.11
- updated packages

### 5.1.10
- Fix for partially written results in octree inlining when using dotnet framework (net48).
  GZipStream will not write to completion (ignores Flush) unless Close() is called explicitely.
  In netcore this works as expected, i.e. Flush() is not ignored.
  
### 5.1.9
- rewrite octree inlining on top of IPointCloudNode to be generally applicable (e.g. also for FilteredNode), see https://github.com/aardvark-platform/aardvark.algodat/issues/16
- fix CountNodes() for FilteredNode, see https://github.com/aardvark-platform/aardvark.algodat/issues/15

### 5.1.8
- improved Chunk.ImmutableMerge null-safety
- update to Uncodium.SimpleStore 3.0.0-preview.14 and adapt PointCloud.OpenStore to different SimpleStore variants
- pointcloudviewer depth workaround

### 5.1.7
- updated dependency Uncodium.Simplestore 3.0

### 5.1.6
- Merge branch 'master' into v51

### 5.1.5
- updated Aardvark.Base
- updated Aardvark.Rendering (breaking changes)
- updated FShade

### 5.1.2
- udpated packages

### 5.1.1
- updated to FSharp.Data.Adaptive 1.1 and base 5.1 track
<|MERGE_RESOLUTION|>--- conflicted
+++ resolved
@@ -1,9 +1,8 @@
+### 5.3.0-prerelease009
+- structured point clouds rendering (prerelease, for testing only)
+
 ### 5.3.0-prerelease008
-<<<<<<< HEAD
-- structured point clouds rendering (prerelease, for testing only)
-=======
 - fix part index handling in JoinNonOverlappingTrees (prerelease, for testing only)
->>>>>>> 2e027871
 
 ### 5.3.0-prerelease007
 - structured point clouds query (prerelease, for testing only)
