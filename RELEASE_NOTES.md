<<<<<<< HEAD
### 5.1.19
- enforcing more octree invariants (points on or near border)

### 5.1.18
- update Aardvark.Base 5.1.20
- fixed octree merge

### 5.1.17
- update Aardvark.Base to 5.1.19
  - fixes cell construction from boxes (a little more) introduced by log2int fix

### 5.1.16
- updated build script
- more twilight time calculations
- fixed intensity distribution of LightMeasurementData when importing LDTs with absolute measurements
- cleanup fix + validation
- PointSetNode: add support for Durable.Octree.Colors3b and Durable.Octree.Colors3bReference
  - if no C4b colors exists, then C3b colors will be used if available (on-the-fly conversion)
- paket update (to get rid of missing method exceptions)
- EnumerableExtensions.MapParallel no longer swallows exceptions
- update Aardvark.Base to 5.1.18
  - fixes cell construction from boxes introduced by log2int fix
### 5.1.15
- fixed `IPointCloudNode.ConvertToInline(...)`,
  which failed to include subnode-ids for inner nodes in the non-collapse case

### 5.1.14
- updated aardvark libraries (base 5.1.12, rendering 5.1.14)
- improved clustering performance using ValuesWithKeyEnumerator
- added typed PlaneEpsilonClustering version
=======
### 5.1.12
- fix EnumerateOctreeInlined (subnode guids of inlined inner nodes may be dropped in some cases)
>>>>>>> d085c10d

### 5.1.11
- updated packages

### 5.1.10
- Fix for partially written results in octree inlining when using dotnet framework (net48).
  GZipStream will not write to completion (ignores Flush) unless Close() is called explicitely.
  In netcore this works as expected, i.e. Flush() is not ignored.
  
### 5.1.9
- rewrite octree inlining on top of IPointCloudNode to be generally applicable (e.g. also for FilteredNode), see https://github.com/aardvark-platform/aardvark.algodat/issues/16
- fix CountNodes() for FilteredNode, see https://github.com/aardvark-platform/aardvark.algodat/issues/15

### 5.1.8
- improved Chunk.ImmutableMerge null-safety
- update to Uncodium.SimpleStore 3.0.0-preview.14 and adapt PointCloud.OpenStore to different SimpleStore variants
- pointcloudviewer depth workaround

### 5.1.7
- updated dependency Uncodium.Simplestore 3.0

### 5.1.6
- Merge branch 'master' into v51

### 5.1.5
- updated Aardvark.Base
- updated Aardvark.Rendering (breaking changes)
- updated FShade

### 5.1.2
- udpated packages

### 5.1.1
- updated to FSharp.Data.Adaptive 1.1 and base 5.1 track
<|MERGE_RESOLUTION|>--- conflicted
+++ resolved
@@ -1,4 +1,3 @@
-<<<<<<< HEAD
 ### 5.1.19
 - enforcing more octree invariants (points on or near border)
 
@@ -29,10 +28,9 @@
 - updated aardvark libraries (base 5.1.12, rendering 5.1.14)
 - improved clustering performance using ValuesWithKeyEnumerator
 - added typed PlaneEpsilonClustering version
-=======
+
 ### 5.1.12
 - fix EnumerateOctreeInlined (subnode guids of inlined inner nodes may be dropped in some cases)
->>>>>>> d085c10d
 
 ### 5.1.11
 - updated packages
