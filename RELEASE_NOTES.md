<<<<<<< HEAD
### 5.3.0-prerelease015
- changed System.Collections.Immutable and System.Text.Json to '>= 6.0.0' (from '~> 6.0.0')
- updated dotnet-tools

### 5.3.0-prerelease014
- merged interop branch ...
- enable interop with other software
  - moved IPointCloudNode to Aardvark.Data.Points.Base
  - moved PersistentRef to Aardvark.Data.Points.Base (dependency)
  - aligned Aardvark.Geometry.PointTree license to Aardvark.Data.Points.Base license (AGPL -> Apache2.0)

### 5.3.0-prerelease013
- PartIndices ImmutableMerge fix

### 5.3.0-prerelease012
- structured point clouds: filtered nodes
- structured point clouds: chunk TryGetPartIndices

### 5.3.0-prerelease011
- updated base packages to 5.2.28

### 5.3.0-prerelease010
- structured point clouds implementation (prerelease, for testing only)

### 5.3.0-prerelease009
- structured point clouds rendering (prerelease, for testing only)

### 5.3.0-prerelease008
- fix part index handling in JoinNonOverlappingTrees (prerelease, for testing only)

### 5.3.0-prerelease007
- structured point clouds query (prerelease, for testing only)

### 5.3.0-prerelease006
- structured point clouds delete (prerelease, for testing only)

### 5.3.0-prerelease005
- structured point clouds rendering (prerelease, for testing only)

### 5.3.0-prerelease004
- structured point clouds rendering (prerelease, for testing only)

### 5.3.0-prerelease003
- structured point clouds implementation (prerelease, for testing only)

### 5.3.0-prerelease002
- structured point clouds implementation (prerelease, for testing only)

### 5.3.0-prerelease001
- structured point clouds implementation (prerelease, for testing only)
=======
### 5.2.28
- updated base packages to 5.2.28 (LinearRegression missing method hotfix)
>>>>>>> 0721504d

### 5.2.27
- [LodTreeInstance] intersect view frustum depth range to -1 +1

### 5.2.26
- [LodTreeInstance] ShouldSplit vfc

### 5.2.25
- [E57 parser] do not transform normals if there are no normals
- 
### 5.2.24
- [E57 parser] transform normals if E57Data3D.Pose is defined

### 5.2.23
- [SimplePickTree] fixed attribute index

### 5.2.22
- add real root node to InlinedNodes to allow tools to access native octree

### 5.2.21
- [IPointCloudNode] DeleteWithClassification

### 5.2.20
- [SimplePickTree] SimplePickPoint records generic attributes

### 5.2.19
- update Aardvark.Base to 5.2.24
- Chunk.ToGenericChunk now forces arrays

### 5.2.18
- removed net70 references
    - System.Collections.Immutable ~> 6.0.0
    - System.Text.Json ~> 6.0.0

### 5.2.17
- update package dependencies and tools
- fix unit tests (mismatched property counts in Chunk no longer throw)

### 5.2.16
- removed unused code
- pointcloud import: gracefully fixing mismatched property counts

### 5.2.15
- fix exception in Queries.QueryCell
- Improve ray - polymesh intersection functions
  - renames TryGetRayIntersection() to Intersects()
  - adds explicit parameters for ray interval
  - adds more detailed comments
  - Fixes Intersects() for negative t values
  - see: https://github.com/aardvark-platform/aardvark.algodat/pull/24
- PolyMesh.Contains
- ray-polymesh intersections
- update to Aardvark.Rendering 5.3
- add missing Aardvark.Build references to fix assembly versions

### 5.2.14
- update packages (Aardvark.Data.Durable 0.3.8)
- fix various warnings

### 5.2.13
- StorageExtensions.UnGZip checks whether buffer is actually gzipped
- E57 checksum verification is now switched off by default;
  `E57.Chunks` and `E57ChunksFull` now have overloads to opt-in
- fix laszip parser for non-seekable streams

### 5.2.12
- update packages (especially Aardvark.Data.Durable 0.3.4)
- fix GenericChunk.NormalsSupportedDefs copy/paste bug

### 5.2.11
- GenericChunk.Subset is now public
- fix Laszip.Parser.ReadInfo (for LAS 1.4)

### 5.2.10
- LASzip importer now supports LAS 1.4
- fix GenericChunk.Empty
- add GenericChunk.Split

### 5.2.9
- fixed ConvertToInline:rescaleIntensities, which failed for empty cells

### 5.2.8
- [PointSet]added QueriesDirectedRay3d.cs

### 5.2.7
- updated dependency (SimpleStore)

### 5.2.6
- fix EnumerateOctreeInlined 
  - undefined behaviour if same enumerator was run multiple times in parallel
  - empty enumeration after first run (when run sequentially)
  - root node has been duplicated in some cases

### 5.2.5
- E57FileHeader: fix leaking file handle
  https://github.com/aardvark-platform/aardvark.algodat/pull/23
  https://github.com/aardvark-platform/aardvark.algodat/issues/22

### 5.2.4
- added Aardvark.Data.Wavefront
- ply importer: fixed intensity rescale
- ply importer: added support for per-vertex classification property ("scalar_Classification", "classification") and alpha color channel ("alpha")
- InlineNode now also handles classifications and intensities where intensities are converted from int32 to uint8
- fixed paket.template files 

### 5.2.3
- add PLY parser and ply point cloud importer 

### 5.2.2
- E57: add PointPropertySemantics.Classification (not part of E57 specification)
- ported C# code to latest language version

### 5.2.1
- tests: deterministic initialization of random generator
- fix problem with importing uint[] intensities in a .net-framework application,
  see https://github.com/vrvis/Vgm.Api/issues/32
- fix github workflows, dotnet-version 6.0.100 -> 6.0.103
- update net5.0 -> net6.0
- added net472 target to test project
- fix missing entry for FilterInsideConvexHulls3d in Filter.Deserialize
- add serialization tests for FilterHulls3d
- remove unused code from ObsoleteNodeParser.cs

### 5.2.0
- Updated to Aardvark 5.2

### 5.1.34
- [IPointCloudNode] FilterConvexHulls3d: polygon is CCW

### 5.1.33
- [IPointCloudNode] FilterConvexHulls3d: bugfixes, argument checks

### 5.1.32
- [IPointCloudNode] FilterConvexHulls3d

### 5.1.31
- [IPointCloudNode] FilterPrism3d

### 5.1.30
- [paket] Added missing entries in paket.references (System.Collections.Immutable, FShade)

### 5.1.29
- [PointTreeNode] Prevent reads from disposed store

### 5.1.28
- removed Newtonsoft.Json dependency

### 5.1.27
- restrict FSharp.Core to >= 5.0.0 lowest_matching: true
- update Uncodium.SimpleStore to 3.0.10

### 5.1.26
- more package updates

### 5.1.25
- ... and now also completed Martin's *Update to FSharp.Core >= 5.0.0* ;-)

### 5.1.24
- merged martin's branch (Update to FSharp.Core >= 5.0.0)

### 5.1.23
- e57: expose all available point properties (via E57.ChunksFull)
- e57: add support for reading per-point normals, which is an e57 extension
- laszip: synced Aardvark.Data.Points.LasZip project from original code base at https://github.com/stefanmaierhofer/LASzip
  parser now tries to recover colors which have not been normalized according to spec

### 5.1.22
- [ILodTreeNode] shouldSplit only inside ortho frustum 

### 5.1.21
- update dependencies

### 5.1.20
- merged inline fix

### 5.1.19
- enforcing more octree invariants (points on or near border)

### 5.1.18
- update Aardvark.Base 5.1.20
- fixed octree merge

### 5.1.17
- update Aardvark.Base to 5.1.19
  - fixes cell construction from boxes (a little more) introduced by log2int fix

### 5.1.16
- updated build script
- more twilight time calculations
- fixed intensity distribution of LightMeasurementData when importing LDTs with absolute measurements
- cleanup fix + validation
- PointSetNode: add support for Durable.Octree.Colors3b and Durable.Octree.Colors3bReference
  - if no C4b colors exists, then C3b colors will be used if available (on-the-fly conversion)
- paket update (to get rid of missing method exceptions)
- EnumerableExtensions.MapParallel no longer swallows exceptions
- update Aardvark.Base to 5.1.18
  - fixes cell construction from boxes introduced by log2int fix
### 5.1.15
- fixed `IPointCloudNode.ConvertToInline(...)`,
  which failed to include subnode-ids for inner nodes in the non-collapse case

### 5.1.14
- updated aardvark libraries (base 5.1.12, rendering 5.1.14)
- improved clustering performance using ValuesWithKeyEnumerator
- added typed PlaneEpsilonClustering version

### 5.1.12
- fix EnumerateOctreeInlined (subnode guids of inlined inner nodes may be dropped in some cases)

### 5.1.11
- updated packages

### 5.1.10
- Fix for partially written results in octree inlining when using dotnet framework (net48).
  GZipStream will not write to completion (ignores Flush) unless Close() is called explicitely.
  In netcore this works as expected, i.e. Flush() is not ignored.
  
### 5.1.9
- rewrite octree inlining on top of IPointCloudNode to be generally applicable (e.g. also for FilteredNode), see https://github.com/aardvark-platform/aardvark.algodat/issues/16
- fix CountNodes() for FilteredNode, see https://github.com/aardvark-platform/aardvark.algodat/issues/15

### 5.1.8
- improved Chunk.ImmutableMerge null-safety
- update to Uncodium.SimpleStore 3.0.0-preview.14 and adapt PointCloud.OpenStore to different SimpleStore variants
- pointcloudviewer depth workaround

### 5.1.7
- updated dependency Uncodium.Simplestore 3.0

### 5.1.6
- Merge branch 'master' into v51

### 5.1.5
- updated Aardvark.Base
- updated Aardvark.Rendering (breaking changes)
- updated FShade

### 5.1.2
- udpated packages

### 5.1.1
- updated to FSharp.Data.Adaptive 1.1 and base 5.1 track
<|MERGE_RESOLUTION|>--- conflicted
+++ resolved
@@ -1,4 +1,3 @@
-<<<<<<< HEAD
 ### 5.3.0-prerelease015
 - changed System.Collections.Immutable and System.Text.Json to '>= 6.0.0' (from '~> 6.0.0')
 - updated dotnet-tools
@@ -49,10 +48,9 @@
 
 ### 5.3.0-prerelease001
 - structured point clouds implementation (prerelease, for testing only)
-=======
+
 ### 5.2.28
 - updated base packages to 5.2.28 (LinearRegression missing method hotfix)
->>>>>>> 0721504d
 
 ### 5.2.27
 - [LodTreeInstance] intersect view frustum depth range to -1 +1
